--- conflicted
+++ resolved
@@ -34,11 +34,7 @@
         
         // 1) Register the PersonProviderAPI singleton, one generic and one specific for a specific personID
         dip.register(.Singleton) { DummyPilotProvider() as PersonProviderAPI }
-<<<<<<< HEAD
-        dip.register(.Singleton, tag: 0) { PlistPersonProvider(plist: "mainPilot") as PersonProviderAPI }
-=======
         dip.register(tag: 0, .Singleton) { PlistPersonProvider(plist: "mainPilot") as PersonProviderAPI }
->>>>>>> 184e1f45
         
     } else {
         
