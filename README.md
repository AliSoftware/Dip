# Dip

[![CI Status](https://travis-ci.org/AliSoftware/Dip.svg?branch=develop)](https://travis-ci.org/AliSoftware/Dip)
[![Version](https://img.shields.io/cocoapods/v/Dip.svg?style=flat)](http://cocoapods.org/pods/Dip)
[![Carthage Compatible](https://img.shields.io/badge/Carthage-compatible-4BC51D.svg?style=flat)](https://github.com/Carthage/Carthage)
[![License](https://img.shields.io/cocoapods/l/Dip.svg?style=flat)](http://cocoapods.org/pods/Dip)
[![Platform](https://img.shields.io/cocoapods/p/Dip.svg?style=flat)](http://cocoapods.org/pods/Dip)
[![Swift Version](https://img.shields.io/badge/Linux-compatible-4BC51D.svg?style=flat)](https://developer.apple.com/swift)
[![Swift Version](https://img.shields.io/badge/Swift-2.2-F16D39.svg?style=flat)](https://developer.apple.com/swift)

![Animated Dipping GIF](cinnamon-pretzels-caramel-dipping.gif)  
_Photo courtesy of [www.kevinandamanda.com](http://www.kevinandamanda.com/recipes/appetizer/homemade-soft-cinnamon-sugar-pretzel-bites-with-salted-caramel-dipping-sauce.html)_

## Introduction

`Dip` is a simple **Dependency Injection Container**.

It's aimed to be as simple as possible yet provide rich functionality usual for DI containers on other platforms. It's inspired by `.NET`'s [Unity Container](https://msdn.microsoft.com/library/ff647202.aspx) and other DI containers.

* You start by creating `let container = DependencyContainer()` and **registering your dependencies, by associating a _protocol_ or _type_ to a `factory`**.
* Then you can call `container.resolve()` to **resolve an instance of _protocol_ or _type_** using that `DependencyContainer`.

> You can easily use Dip along with Storyboards and Nibs - checkout [Dip-UI](https://github.com/AliSoftware/Dip-UI) extensions. 

## Documentation & Usage Examples

Dip is completely [documented](http://cocoadocs.org/docsets/Dip/4.6.0/) and comes with a Playground that lets you try all its features and become familiar with API. You can find it in `Dip.xcworkspace`.

> Note: it may happen that you will need to build Dip framework before playground will be able to use it. For that select `Dip-iOS` scheme and build.

You can find bunch of usage examples in a [wiki](../../wiki). 

If your are using [VIPER](https://www.objc.io/issues/13-architecture/viper/) architecture - [here](https://github.com/ilyapuchka/VIPER-SWIFT) is VIPER demo app that uses Dip instead of manual dependency injection.

There are also several blog posts that describe how to use Dip and some of its implementation details:

- [IoC container in Swift](http://ilya.puchka.me/ioc-container-in-swift/)
- [IoC container in Swift. Circular dependencies and auto-injection](http://ilya.puchka.me/ioc-container-in-swift-circular-dependencies-and-auto-injection/)
- [Dependency injection with Dip](http://ilya.puchka.me/dependency-injecinjection-with-dip/)

File an issue if you have any question.


## Features

<<<<<<< HEAD
- **[Scopes](../../wiki/scopes)**. Dip supports 5 different scopes (or life cycle strategies): _Prototype_, _ObjectGraph_, _Singleton_, _EagerSingleton_;
=======
- **[Scopes](../../wiki/scopes)**. Dip supports 5 different scopes (or life cycle strategies): _Prototype_, _ObjectGraph_, _Singleton_, _EagerSingleton_, _WeakSingleton_;
>>>>>>> d876389c
- **[Named definitions](../../wiki/named-definitions)**. You can register different factories for the same protocol or type by registering them with [tags]();
- **[Runtime arguments](../../wiki/runtime-arguments)**. You can register factories that accept up to 6 runtime arguments;
- **[Circular dependencies](../../wiki/circular-dependencies)**. Dip can resolve circular dependencies;
- **[Auto-wiring](../../wiki/auto-wiring)** & **[Auto-injection](../../wiki/auto-injection)**. Dip can infer your components' dependencies injected in constructor and automatically resolve them as well as dependencies injected with properties.
- **[Type forwarding](../../wiki/type-forwarding)**. You can register the same factory to resolve different types.
- **[Storyboards integration](../../wiki/storyboards-integration)**. You can easily use Dip along with storyboards and Xibs without ever referencing container in your view controller's code;
- **Weakly typed components**. Dip can resolve weak types when they are unknown at compile time.
- **[Easy configuration](../../wiki/configuration)**. No complex container hierarchy, no unneeded functionality;
- **Thread safety**. Registering and resolving components is thread safe;
- **Helpful error messages and configuration validation**. You can validate your container configuration. If something can not be resolved at runtime Dip throws an error that completely describes the issue;

## Basic usage

```swift
import Dip

@UIApplicationMain
class AppDelegate: UIResponder, UIApplicationDelegate {
    
    // Create the container
    private let container = DependencyContainer { container in
    
        // Register some factory. ServiceImp here implements protocol Service
        container.register { ServiceImp() as Service }
    }

    func application(application: UIApplication, didFinishLaunchingWithOptions launchOptions: [NSObject: AnyObject]?) -> Bool { 
        
        // Resolve a concrete instance. Container will instantiate new instance of ServiceImp
        let service = try! container.resolve() as Service
    
        ...
    }
}

```

## More sophisticated example

```swift
import Dip

class AppDelegate: UIResponder, UIApplicationDelegate {
	private let container = DependencyContainer.configure()
	...
}

//CompositionRoot.swift
import Dip
import DipUI

extension DependencyContainer {

	static func configure() -> DependencyContainer {
		return DependencyContainer { container in 
			container.register(tag: "ViewController") { ViewController() }
			  .resolveDependencies { container, controller in
				  controller.animationsFactory = try container.resolve() as AnimatonsFactory
			}
    
			container.register { AuthFormBehaviourImp(apiClient: $0) as AuthFormBehaviour }
			container.register { container as AnimationsFactory }
			container.register { view in ShakeAnimationImp(view: view) as ShakeAnimation }
			container.register { APIClient(baseURL: NSURL(string: "http://localhost:2368")!) as ApiClient }
		}
	}

}

extension DependencyContainer: AnimationsFactory { 
    func shakeAnimation(view: UIView) -> ShakeAnimation {
        return try! self.resolve(withArguments: view)
    }
}

extension ViewController: StoryboardInstantiatable {}

//ViewController.swift

class ViewController {
    var animationsFactory: AnimationsFactory?

    private let _formBehaviour = Injected<AuthFormBehaviour>()
    
    var formBehaviour: AuthFormBehaviour? {
        return _formBehaviour.value
    }
	...
}

```

## Installation

Since version 4.3.1 Dip is built with Swift 2.2. The latest version built with Swift 2.1 is 4.3.0.

Dip is available through [CocoaPods](http://cocoapods.org). To install
it, simply add the following line to your Podfile:

```ruby
pod "Dip"
```

If you use [Carthage](https://github.com/Carthage/Carthage) add this line to your Cartfile:

```
github "AliSoftware/Dip"
```

If you use [Swift Package Manager](https://swift.org/package-manager/) add Dip as dependency to you `Package.swift`:

```swift
let package = Package(
  name: "MyPackage",
  dependencies: [
    .Package(url: "https://github.com/AliSoftware/Dip.git", "4.6.0")
  ]
)
```

## Running tests

On OSX you can run tests from Xcode. On Linux you need to have Swift Package Manager installed and use it to build and run tests:

```
cd Dip
swift build && swift test
```

> Note: Swift Package Manager is destributed with Swift development snapshots only, so it builds packages using Swift 3. To build Dip you will need to build it with Swift 2.2, for that you need to set [`$SWIFT_EXEC`](https://github.com/apple/swift-package-manager#choosing-swift-version) environment variable.

## Credits

This library has been created by [**Olivier Halligon**](olivier@halligon.net).  
I'd also like to thank [**Ilya Puchka**](https://twitter.com/ilyapuchka) for his big contribution to it, as he added a lot of great features to it.

**Dip** is available under the **MIT license**. See the `LICENSE` file for more info.

The animated GIF at the top of this `README.md` is from [this recipe](http://www.kevinandamanda.com/recipes/appetizer/homemade-soft-cinnamon-sugar-pretzel-bites-with-salted-caramel-dipping-sauce.html) on the yummy blog of [Kevin & Amanda](http://www.kevinandamanda.com/recipes/). Go try the recipe!

The image used as the SampleApp LaunchScreen and Icon is from [Matthew Hine](https://commons.wikimedia.org/wiki/File:Chocolate_con_churros_-_San_Ginés,_Madrid.jpg) and is under _CC-by-2.0_.<|MERGE_RESOLUTION|>--- conflicted
+++ resolved
@@ -43,11 +43,7 @@
 
 ## Features
 
-<<<<<<< HEAD
-- **[Scopes](../../wiki/scopes)**. Dip supports 5 different scopes (or life cycle strategies): _Prototype_, _ObjectGraph_, _Singleton_, _EagerSingleton_;
-=======
 - **[Scopes](../../wiki/scopes)**. Dip supports 5 different scopes (or life cycle strategies): _Prototype_, _ObjectGraph_, _Singleton_, _EagerSingleton_, _WeakSingleton_;
->>>>>>> d876389c
 - **[Named definitions](../../wiki/named-definitions)**. You can register different factories for the same protocol or type by registering them with [tags]();
 - **[Runtime arguments](../../wiki/runtime-arguments)**. You can register factories that accept up to 6 runtime arguments;
 - **[Circular dependencies](../../wiki/circular-dependencies)**. Dip can resolve circular dependencies;
