--- conflicted
+++ resolved
@@ -27,27 +27,10 @@
   var autoWiringFactory: ((DependencyContainer, DependencyContainer.Tag?) throws -> Any)? { get }
 }
 
-<<<<<<< HEAD
-extension AutoWiringDefinition {
-  func supportsAutoWiring() -> Bool {
-    return autoWiringFactory != nil && numberOfArguments != nil && numberOfArguments! > 0
-  }
-}
-
-extension DependencyContainer {
-  
-  /// Tries to resolve instance using auto-wire factories
-  func autowire<T>(_ key: DefinitionKey) throws -> T {
-    let shouldLogErrors = context.logErrors
-    defer { context.logErrors = shouldLogErrors }
-    context.logErrors = false
-    
-=======
 extension DependencyContainer {
   
   /// Tries to resolve instance using auto-wiring
-  func autowire<T>(key: DefinitionKey) throws -> T {
->>>>>>> cdb5f1b9
+  func autowire<T>(_ key: DefinitionKey) throws -> T {
     guard key.typeOfArguments == Void.self else {
       throw DipError.DefinitionNotFound(key: key)
     }
@@ -68,15 +51,8 @@
   private func autoWiringDefinition(byKey key: DefinitionKey) throws -> KeyDefinitionPair {
     var definitions = self.definitions.map({ (key: $0.0, definition: $0.1) })
     
-<<<<<<< HEAD
-    //filter definitions
-    definitions = definitions.filter({ $0.definition.supportsAutoWiring() })
-    definitions = definitions.sorted(by: { $0.definition.numberOfArguments! > $1.definition.numberOfArguments! })
-    
-=======
->>>>>>> cdb5f1b9
     definitions = filter(definitions, byKey: key)
-    definitions = definitions.sort({ $0.definition.numberOfArguments > $1.definition.numberOfArguments })
+    definitions = definitions.sorted(by: { $0.definition.numberOfArguments > $1.definition.numberOfArguments })
 
     guard definitions.count > 0 && definitions[0].definition.numberOfArguments > 0 else {
       throw DipError.DefinitionNotFound(key: key)
@@ -86,72 +62,13 @@
     definitions = definitions.filter({ $0.definition.numberOfArguments == maximumNumberOfArguments })
     definitions = order(definitions, byTag: key.tag)
 
-<<<<<<< HEAD
-    return definitions
-  }
-  
-  /// Enumerates definitions one by one until one of them succeeds, otherwise returns nil
-  private func resolve(enumerating autoWiringDefinitions: [KeyDefinitionPair], tag: DependencyContainer.Tag?) throws -> Any? {
-    for (index, autoWiringDefinition) in autoWiringDefinitions.enumerated() {
-      //If the next definition matches current definition then they are ambigous
-      if let nextPair = autoWiringDefinitions[next: index], case autoWiringDefinition = nextPair {
-          throw DipError.AmbiguousDefinitions(
-            type: autoWiringDefinition.key.type,
-            definitions: [autoWiringDefinition.definition, nextPair.definition]
-        )
-      }
-      
-      let key = autoWiringDefinition.key.tagged(tag ?? context.tag)
-      let resolved: Any? = try? resolve(key: key) { definition in
-        try definition.autoWiringFactory!(self, tag)
-      }
-      if let resolved = resolved {
-        return resolved
-      }
-=======
     //when there are several definitions with the same number of arguments but different arguments types
     if definitions.count > 1 && definitions[0].key.typeOfArguments != definitions[1].key.typeOfArguments {
       let error = DipError.AmbiguousDefinitions(type: key.type, definitions: definitions.map({ $0.definition }))
       throw DipError.AutoWiringFailed(type: key.type, underlyingError: error)
     } else {
       return definitions[0]
->>>>>>> cdb5f1b9
     }
   }
   
-<<<<<<< HEAD
-}
-
-typealias KeyDefinitionPair = (key: DefinitionKey, definition: _Definition)
-
-/// Definitions are matched if they are registered for the same tag and thier factories accept the same number of runtime arguments.
-private func ~=(lhs: KeyDefinitionPair, rhs: KeyDefinitionPair) -> Bool {
-  guard lhs.key.type == rhs.key.type else { return false }
-  guard lhs.key.tag == rhs.key.tag else { return false }
-  guard lhs.definition.numberOfArguments == rhs.definition.numberOfArguments else { return false }
-  return true
-}
-
-/// Returns key-defintion pairs with definitions able to resolve that type (directly or via type forwarding) 
-/// and which tag matches provided key's tag or is nil.
-/// Additionally matches defintions by type of runtime arguments.
-func filter(_ definitions: [KeyDefinitionPair], byKey key: DefinitionKey, byTypeOfArguments: Bool = false) -> [KeyDefinitionPair] {
-  let definitions = definitions
-    .filter({ $0.key.type == key.type || $0.definition.doesImplements(key.type) })
-    .filter({ $0.key.tag == key.tag || $0.key.tag == nil })
-  if byTypeOfArguments {
-    return definitions.filter({ $0.key.typeOfArguments == key.typeOfArguments })
-  }
-  else {
-    return definitions
-  }
-}
-
-/// Orders key-definition pairs putting first definitions registered for the same tag.
-func order(_ definitions: [KeyDefinitionPair], byTag tag: DependencyContainer.Tag?) -> [KeyDefinitionPair] {
-  return
-    definitions.filter({ $0.key.tag == tag }) +
-    definitions.filter({ $0.key.tag != tag })
-=======
->>>>>>> cdb5f1b9
 }