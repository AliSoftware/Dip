--- conflicted
+++ resolved
@@ -195,13 +195,8 @@
   
   let factory: F
   let scope: ComponentScope
-<<<<<<< HEAD
   fileprivate(set) var weakFactory: ((Any) throws -> Any)!
-  fileprivate(set) var resolveDependenciesBlock: ((DependencyContainer, Any) throws -> ())?
-=======
-  private(set) var weakFactory: (Any throws -> Any)!
-  private(set) var resolveProperties: ((DependencyContainer, Any) throws -> ())?
->>>>>>> 771c993d
+  fileprivate(set) var resolveProperties: ((DependencyContainer, Any) throws -> ())?
   
   /**
    Set the block that will be used to resolve dependencies of the instance.
@@ -229,14 +224,7 @@
    ```
    
    */
-<<<<<<< HEAD
-  @discardableResult public func resolvingProperties(_ block: @escaping (DependencyContainer, T) throws -> ()) -> DefinitionOf {
-    let oldBlock = self.resolveDependenciesBlock
-    self.resolveDependenciesBlock = {
-      try oldBlock?($0, $1 as! T)
-      try block($0, $1 as! T)
-=======
-  public func resolvingProperties(block: (DependencyContainer, T) throws -> ()) -> Definition {
+  @discardableResult public func resolvingProperties(_ block: @escaping (DependencyContainer, T) throws -> ()) -> Definition {
     if let oldBlock = self.resolveProperties {
       self.resolveProperties = {
         try oldBlock($0, $1 as! T)
@@ -245,17 +233,12 @@
     }
     else {
       self.resolveProperties = { try block($0, $1 as! T) }
->>>>>>> 771c993d
     }
     return self
   }
 
   /// Calls `resolveDependencies` block if it was set.
-<<<<<<< HEAD
-  func resolveProperties(instance: Any, container: DependencyContainer) throws {
-=======
   func resolveProperties(of instance: Any, container: DependencyContainer) throws {
->>>>>>> 771c993d
     guard let resolvedInstance = instance as? T else { return }
     if let forwardsTo = forwardsTo {
       try forwardsTo.resolveProperties(of: resolvedInstance, container: container)
@@ -283,28 +266,24 @@
   //MARK: - _TypeForwardingDefinition
 
   /// Adds type as being able to be resolved using this definition
-  fileprivate func implements(_ type: Any.Type) {
-    implements([type])
+  fileprivate func _implements(_ type: Any.Type) {
+    _implements([type])
   }
   
   /// Adds types as being able to be resolved using this definition
-  fileprivate func implements(_ types: [Any.Type]) {
+  fileprivate func _implements(_ types: [Any.Type]) {
     implementingTypes.append(contentsOf: types.filter({ !doesImplements($0) }))
   }
   
   /// Definition to which resolution will be forwarded to
-<<<<<<< HEAD
-  fileprivate weak var forwardsToDefinition: _TypeForwardingDefinition? {
-=======
-  private weak var forwardsTo: _TypeForwardingDefinition? {
->>>>>>> 771c993d
+  fileprivate weak var forwardsTo: _TypeForwardingDefinition? {
     didSet {
       //both definitions (self and forwardsTo) can resolve
       //each other types and each other implementing types
       //this relationship can be used to reuse previously resolved instances
       if let forwardsTo = forwardsTo {
-        implements(forwardsTo.type)
-        implements(forwardsTo.implementingTypes)
+        _implements(forwardsTo.type)
+        _implements(forwardsTo.implementingTypes)
         
         //definitions for types that can be resolved by `forwardsTo` definition
         //can also be used to resolve self type and it's implementing types
@@ -312,24 +291,20 @@
         //when there are several forwarded definitions
         //see testThatItReusesInstanceResolvedByTypeForwarding)
         for definition in forwardsTo.forwardsFrom {
-          definition.implements(type)
-          definition.implements(implementingTypes)
+          definition._implements(type)
+          definition._implements(implementingTypes)
         }
         
         //forwardsTo can be used to resolve self type and it's implementing types
-        forwardsTo.implements(type)
-        forwardsTo.implements(implementingTypes)
+        forwardsTo._implements(type)
+        forwardsTo._implements(implementingTypes)
         forwardsTo.forwardsFrom.append(self)
       }
     }
   }
   
   /// Definitions that will forward resolution to this definition
-<<<<<<< HEAD
-  fileprivate var forwardsFromDefinitions: [_TypeForwardingDefinition] = []
-=======
-  private var forwardsFrom: [_TypeForwardingDefinition] = []
->>>>>>> 771c993d
+  fileprivate var forwardsFrom: [_TypeForwardingDefinition] = []
   
 }
 
@@ -338,30 +313,18 @@
 protocol _Definition: DefinitionType, AutoWiringDefinition, TypeForwardingDefinition {
   var type: Any.Type { get }
   var scope: ComponentScope { get }
-<<<<<<< HEAD
   var weakFactory: ((Any) throws -> Any)! { get }
-  func resolveProperties(instance: Any, container: DependencyContainer) throws
-=======
-  var weakFactory: (Any throws -> Any)! { get }
   func resolveProperties(of instance: Any, container: DependencyContainer) throws
   var container: DependencyContainer? { get set }
->>>>>>> 771c993d
 }
 
 //MARK: - Type Forwarding
 
 private protocol _TypeForwardingDefinition: TypeForwardingDefinition, _Definition {
-<<<<<<< HEAD
-  weak var forwardsToDefinition: _TypeForwardingDefinition? { get set }
-  var forwardsFromDefinitions: [_TypeForwardingDefinition] { get set }
-  func implements(_ type: Any.Type)
-  func implements(_ type: [Any.Type])
-=======
   weak var forwardsTo: _TypeForwardingDefinition? { get set }
   var forwardsFrom: [_TypeForwardingDefinition] { get set }
-  func implements(type: Any.Type)
-  func implements(type: [Any.Type])
->>>>>>> 771c993d
+  func _implements(_ type: Any.Type)
+  func _implements(_ type: [Any.Type])
 }
 
 extension Definition: _TypeForwardingDefinition {
@@ -394,15 +357,9 @@
     configure(self)
   }
   
-<<<<<<< HEAD
-  func build() -> DefinitionOf<T, F> {
+  func build() -> Definition<T, U> {
     let factory = self.factory!
-    let definition = DefinitionOf<T, F>(scope: scope, factory: factory)
-=======
-  func build() -> Definition<T, U> {
-    let factory = self.factory
     let definition = Definition<T, U>(scope: scope, factory: factory)
->>>>>>> 771c993d
     definition.numberOfArguments = numberOfArguments
     definition.autoWiringFactory = autoWiringFactory
     definition.weakFactory = { try factory($0 as! U) }
@@ -415,13 +372,8 @@
 
 extension Definition {
   
-<<<<<<< HEAD
   @available(*, deprecated:4.6.1, message:"Use resolvingProperties(_:)")
-  public func resolveDependencies(block: @escaping (DependencyContainer, T) throws -> ()) -> DefinitionOf {
-=======
-  @available(*, deprecated=4.6.1, message="Use resolvingProperties(_:)")
-  public func resolveDependencies(block: (DependencyContainer, T) throws -> ()) -> Definition {
->>>>>>> 771c993d
+  public func resolveDependencies(block: @escaping (DependencyContainer, T) throws -> ()) -> Definition {
     return resolvingProperties(block)
   }
 
