--- conflicted
+++ resolved
@@ -184,7 +184,7 @@
 public final class Definition<T, U>: DefinitionType {
   public typealias F = (U) throws -> T
   
-  init(scope: ComponentScope, factory: F) {
+  init(scope: ComponentScope, factory: @escaping F) {
     self.factory = factory
     self.scope = scope
   }
@@ -250,13 +250,8 @@
   
   //MARK: - AutoWiringDefinition
   
-<<<<<<< HEAD
   fileprivate(set) var autoWiringFactory: ((DependencyContainer, DependencyContainer.Tag?) throws -> Any)?
-  fileprivate(set) var numberOfArguments: Int?
-=======
-  private(set) var autoWiringFactory: ((DependencyContainer, DependencyContainer.Tag?) throws -> Any)?
-  private(set) var numberOfArguments: Int = 0
->>>>>>> cdb5f1b9
+  fileprivate(set) var numberOfArguments: Int = 0
   
   //MARK: - TypeForwardingDefinition
   
@@ -388,7 +383,7 @@
 /// Returns key-defintion pairs with definitions able to resolve that type (directly or via type forwarding)
 /// and which tag matches provided key's tag or is nil.
 /// In the end filters defintions by type of runtime arguments.
-func filter(definitions: [KeyDefinitionPair], byKey key: DefinitionKey, byTypeOfArguments: Bool = false) -> [KeyDefinitionPair] {
+func filter(_ definitions: [KeyDefinitionPair], byKey key: DefinitionKey, byTypeOfArguments: Bool = false) -> [KeyDefinitionPair] {
   let definitions = definitions
     .filter({ $0.key.type == key.type || $0.definition.doesImplements(key.type) })
     .filter({ $0.key.tag == key.tag || $0.key.tag == nil })
@@ -401,7 +396,7 @@
 }
 
 /// Orders key-definition pairs putting first definitions registered for provided tag.
-func order(definitions: [KeyDefinitionPair], byTag tag: DependencyContainer.Tag?) -> [KeyDefinitionPair] {
+func order(_ definitions: [KeyDefinitionPair], byTag tag: DependencyContainer.Tag?) -> [KeyDefinitionPair] {
   return
     definitions.filter({ $0.key.tag == tag }) +
       definitions.filter({ $0.key.tag != tag })
