//
// Dip
//
// Copyright (c) 2015 Olivier Halligon <olivier@halligon.net>
// 
// Permission is hereby granted, free of charge, to any person obtaining a copy
// of this software and associated documentation files (the "Software"), to deal
// in the Software without restriction, including without limitation the rights
// to use, copy, modify, merge, publish, distribute, sublicense, and/or sell
// copies of the Software, and to permit persons to whom the Software is
// furnished to do so, subject to the following conditions:
// 
// The above copyright notice and this permission notice shall be included in
// all copies or substantial portions of the Software.
// 
// THE SOFTWARE IS PROVIDED "AS IS", WITHOUT WARRANTY OF ANY KIND, EXPRESS OR
// IMPLIED, INCLUDING BUT NOT LIMITED TO THE WARRANTIES OF MERCHANTABILITY,
// FITNESS FOR A PARTICULAR PURPOSE AND NONINFRINGEMENT. IN NO EVENT SHALL THE
// AUTHORS OR COPYRIGHT HOLDERS BE LIABLE FOR ANY CLAIM, DAMAGES OR OTHER
// LIABILITY, WHETHER IN AN ACTION OF CONTRACT, TORT OR OTHERWISE, ARISING FROM,
// OUT OF OR IN CONNECTION WITH THE SOFTWARE OR THE USE OR OTHER DEALINGS IN
// THE SOFTWARE.
//

///A key used to store definitons in a container.
public struct DefinitionKey: Hashable, CustomStringConvertible {
  public let type: Any.Type
  public let typeOfArguments: Any.Type
  public private(set) var tag: DependencyContainer.Tag?

  init(type: Any.Type, typeOfArguments: Any.Type, tag: DependencyContainer.Tag? = nil) {
    self.type = type
    self.typeOfArguments = typeOfArguments
    self.tag = tag
  }
  
<<<<<<< HEAD
  public var hashValue: Int {
    return "\(reflect(type))-\(typeOfArguments)-\(tag.desc)".hashValue
=======
  public func hash(into hasher: inout Hasher) {
    hasher.combine(ObjectIdentifier(type))
    hasher.combine(ObjectIdentifier(typeOfArguments))
    hasher.combine(tag.desc)
>>>>>>> 4ce48329
  }
  
  public var description: String {
    return "type: \(reflect(type)), arguments: \(typeOfArguments), tag: \(tag.desc)"
  }
  
  func tagged(with tag: DependencyContainer.Tag?) -> DefinitionKey {
    var tagged = self
    tagged.tag = tag
    return tagged
  }

  /// Check two definition keys on equality by comparing their `type`, `factoryType` and `tag` properties.
  public static func ==(lhs: DefinitionKey, rhs: DefinitionKey) -> Bool {
    return
      lhs.type == rhs.type &&
      lhs.typeOfArguments == rhs.typeOfArguments &&
      lhs.tag.desc == rhs.tag.desc
  }
  
}

///Dummy protocol to store definitions for different types in collection
public protocol DefinitionType: class { }

/**
 `Definition<T, U>` describes how instances of type `T` should be created when this type is resolved by the `DependencyContainer`.
 
 - `T` is the type of the instance to resolve
 - `U` is the type of runtime arguments accepted by factory that will create an instance of T.
 
 For example `Definition<Service, String>` is the type of definition that will create an instance of type `Service` using factory that accepts `String` argument.
*/
public final class Definition<T, U>: DefinitionType {
  public typealias F = (U) throws -> T
  
  //MARK: - _Definition

  weak var container: DependencyContainer?
  
  let factory: F
  let scope: ComponentScope
  var weakFactory: ((Any) throws -> Any)!
  var resolveProperties: ((DependencyContainer, Any) throws -> ())?
  var autoInjectProperties: Bool?
  
  init(scope: ComponentScope, factory: @escaping F) {
    self.factory = factory
    self.scope = scope
  }

  /**
   Set the block that will be used to resolve dependencies of the instance.
   This block will be called before `resolve(tag:)` returns.
   
   - parameter block: The block to resolve property dependencies of the instance.
   
   - returns: modified definition
   
   - note: To resolve circular dependencies at least one of them should use this block
           to resolve its dependencies. Otherwise the application will enter an infinite loop and crash.
   
   - note: You can call this method several times on the same definition. 
           Container will call all provided blocks in the same order.
   
   **Example**
   
   ```swift
   container.register { ClientImp(service: try container.resolve() as Service) as Client }
   
   container.register { ServiceImp() as Service }
     .resolvingProperties { container, service in
       service.client = try container.resolve() as Client
     }
   ```
   
   */
  @discardableResult public func resolvingProperties(_ block: @escaping (DependencyContainer, T) throws -> ()) -> Definition {
    if let oldBlock = self.resolveProperties {
      self.resolveProperties = {
        try oldBlock($0, $1 as! T)
        try block($0, $1 as! T)
      }
    }
    else {
      self.resolveProperties = { try block($0, $1 as! T) }
    }
    return self
  }

  @discardableResult public func resolvingProperty<Root, V>(_ keyPath: ReferenceWritableKeyPath<Root, V>, as type: Any.Type = V.self, tag: DependencyTagConvertible? = nil) -> Definition {
    return resolvingProperties { (container, instance) in
      precondition(instance is Root, "Type of resolved instance \(Swift.type(of: instance)) does not match expected type \(Root.self)")
      let resolved = try container.resolve(type, tag: tag)
      precondition(resolved is V, "Type of resolved property \(Swift.type(of: resolved)) does not match expected type \(type)")
      (instance as! Root)[keyPath: keyPath] = resolved as! V
    }
  }

  @discardableResult public func resolvingProperty<Root, V>(_ keyPath: ReferenceWritableKeyPath<Root, V>, factory: @escaping (DependencyContainer) throws -> V = { try $0.resolve() }) -> Definition {
    return resolvingProperties { (container, instance) in
      precondition(instance is Root, "Type of resolved instance \(Swift.type(of: instance)) does not match expected type \(Root.self)")
      (instance as! Root)[keyPath: keyPath] = try factory(container)
    }
  }

  /**
   Whether container should perform properties auto-injection when resolving using this definition.
   If called will override container configuration. Can be called together with `resolvingProperties`
   to resolve properties that are not automatically injected.

   - parameter shouldAutoInject: Whether container should perform properties auto-injection when resolving using this definition. Default is `true`.
  */
  @discardableResult public func autoInjectingProperties(_ shouldAutoInject: Bool = true) -> Definition {
    autoInjectProperties = shouldAutoInject
    return self
  }

  /// Calls `resolveDependencies` block if it was set.
  func resolveProperties(of instance: Any, container: DependencyContainer) throws {
    guard let resolvedInstance = instance as? T else { return }
    if let forwardsTo = forwardsTo {
      try forwardsTo.resolveProperties(of: resolvedInstance, container: container)
    }
    if let resolveProperties = self.resolveProperties {
      try resolveProperties(container, resolvedInstance)
    }
  }
  
  //MARK: - AutoWiringDefinition
  
  var autoWiringFactory: ((DependencyContainer, DependencyContainer.Tag?) throws -> Any)?
  var numberOfArguments: Int = 0
  
  //MARK: - TypeForwardingDefinition
  
  /// Types that can be resolved using this definition.
  private(set) var implementingTypes: [Any.Type] = [(T?).self]
  
  /// Return `true` if type can be resolved using this definition
  func doesImplements(type aType: Any.Type) -> Bool {
    return implementingTypes.contains(where: { $0 == aType })
  }
  
  //MARK: - _TypeForwardingDefinition

  /// Adds type as being able to be resolved using this definition
  func _implements(type aType: Any.Type) {
    _implements(types: [aType])
  }
  
  /// Adds types as being able to be resolved using this definition
  func _implements(types aTypes: [Any.Type]) {
    implementingTypes.append(contentsOf: aTypes.filter({ !doesImplements(type: $0) }))
  }
  
  /// Definition to which resolution will be forwarded to
  weak var forwardsTo: _TypeForwardingDefinition? {
    didSet {
      //both definitions (self and forwardsTo) can resolve
      //each other types and each other implementing types
      //this relationship can be used to reuse previously resolved instances
      if let forwardsTo = forwardsTo {
        _implements(type: forwardsTo.type)
        _implements(types: forwardsTo.implementingTypes)
        
        //definitions for types that can be resolved by `forwardsTo` definition
        //can also be used to resolve self type and it's implementing types
        //this way container properly reuses previosly resolved instances
        //when there are several forwarded definitions
        //see testThatItReusesInstanceResolvedByTypeForwarding)
        for definition in forwardsTo.forwardsFrom {
          definition._implements(type: type)
          definition._implements(types: implementingTypes)
        }
        
        //forwardsTo can be used to resolve self type and it's implementing types
        forwardsTo._implements(type: type)
        forwardsTo._implements(types: implementingTypes)
        forwardsTo.forwardsFrom.append(self)
      }
    }
  }
  
  /// Definitions that will forward resolution to this definition
  var forwardsFrom: [_TypeForwardingDefinition] = []
  
}

//MARK: - _Definition

protocol _Definition: AutoWiringDefinition, TypeForwardingDefinition {
  var type: Any.Type { get }
  var scope: ComponentScope { get }
  var weakFactory: ((Any) throws -> Any)! { get }
  func resolveProperties(of instance: Any, container: DependencyContainer) throws
  var container: DependencyContainer? { get set }
  var autoInjectProperties: Bool? { get }
}

//MARK: - Type Forwarding

protocol _TypeForwardingDefinition: _Definition {
  var forwardsTo: _TypeForwardingDefinition? { get }
  var forwardsFrom: [_TypeForwardingDefinition] { get set }
  func _implements(type aType: Any.Type)
  func _implements(types aTypes: [Any.Type])
}

extension Definition: _TypeForwardingDefinition {
  var type: Any.Type {
    return T.self
  }
}

extension Definition: CustomStringConvertible {
  public var description: String {
    return "type: \(T.self), factory: \(F.self), scope: \(scope)"
  }
}

//MARK: - Definition Builder

/// Internal class used to build definition
class DefinitionBuilder<T, U> {
  typealias F = (U) throws -> T
  
  var scope: ComponentScope!
  var factory: F!
  
  var numberOfArguments: Int = 0
  var autoWiringFactory: ((DependencyContainer, DependencyContainer.Tag?) throws -> T)?
  
  var forwardsTo: _Definition?
  
  init(configure: (DefinitionBuilder) -> ()) {
    configure(self)
  }
  
  func build() -> Definition<T, U> {
    let factory = self.factory!
    let definition = Definition<T, U>(scope: scope, factory: factory)
    definition.numberOfArguments = numberOfArguments
    definition.autoWiringFactory = autoWiringFactory
    definition.weakFactory = { try factory($0 as! U) }
    definition.forwardsTo = forwardsTo as? _TypeForwardingDefinition
    return definition
  }
}

//MARK: - KeyDefinitionPair

typealias KeyDefinitionPair = (key: DefinitionKey, definition: _Definition)

/// Definitions are matched if they are registered for the same tag and thier factories accept the same number of runtime arguments.
private func ~=(lhs: KeyDefinitionPair, rhs: KeyDefinitionPair) -> Bool {
  guard lhs.key.type == rhs.key.type else { return false }
  guard lhs.key.tag == rhs.key.tag else { return false }
  guard lhs.definition.numberOfArguments == rhs.definition.numberOfArguments else { return false }
  return true
}

/// Returns key-defintion pairs with definitions able to resolve that type (directly or via type forwarding)
/// and which tag matches provided key's tag or is nil if strictByTag is false.
/// In the end filters defintions by type of runtime arguments.
func filter(definitions _definitions: [KeyDefinitionPair], byKey key: DefinitionKey, strictByTag: Bool = false, byTypeOfArguments: Bool = false) -> [KeyDefinitionPair] {
  let definitions = _definitions
    .filter({ $0.key.type == key.type || $0.definition.doesImplements(type: key.type) })
    .filter({ $0.key.tag == key.tag || (!strictByTag && $0.key.tag == nil) })
  if byTypeOfArguments {
    return definitions.filter({ $0.key.typeOfArguments == key.typeOfArguments })
  }
  else {
    return definitions
  }
}

/// Orders key-definition pairs putting first definitions registered for provided tag.
func order(definitions _definitions: [KeyDefinitionPair], byTag tag: DependencyContainer.Tag?) -> [KeyDefinitionPair] {
  return
    _definitions.filter({ $0.key.tag == tag }) +
      _definitions.filter({ $0.key.tag != tag })
}<|MERGE_RESOLUTION|>--- conflicted
+++ resolved
@@ -34,15 +34,10 @@
     self.tag = tag
   }
   
-<<<<<<< HEAD
-  public var hashValue: Int {
-    return "\(reflect(type))-\(typeOfArguments)-\(tag.desc)".hashValue
-=======
   public func hash(into hasher: inout Hasher) {
     hasher.combine(ObjectIdentifier(type))
     hasher.combine(ObjectIdentifier(typeOfArguments))
     hasher.combine(tag.desc)
->>>>>>> 4ce48329
   }
   
   public var description: String {
