//
// Dip
//
// Copyright (c) 2015 Olivier Halligon <olivier@halligon.net>
//
// Permission is hereby granted, free of charge, to any person obtaining a copy
// of this software and associated documentation files (the "Software"), to deal
// in the Software without restriction, including without limitation the rights
// to use, copy, modify, merge, publish, distribute, sublicense, and/or sell
// copies of the Software, and to permit persons to whom the Software is
// furnished to do so, subject to the following conditions:
//
// The above copyright notice and this permission notice shall be included in
// all copies or substantial portions of the Software.
//
// THE SOFTWARE IS PROVIDED "AS IS", WITHOUT WARRANTY OF ANY KIND, EXPRESS OR
// IMPLIED, INCLUDING BUT NOT LIMITED TO THE WARRANTIES OF MERCHANTABILITY,
// FITNESS FOR A PARTICULAR PURPOSE AND NONINFRINGEMENT. IN NO EVENT SHALL THE
// AUTHORS OR COPYRIGHT HOLDERS BE LIABLE FOR ANY CLAIM, DAMAGES OR OTHER
// LIABILITY, WHETHER IN AN ACTION OF CONTRACT, TORT OR OTHERWISE, ARISING FROM,
// OUT OF OR IN CONNECTION WITH THE SOFTWARE OR THE USE OR OTHER DEALINGS IN
// THE SOFTWARE.
//

extension DependencyContainer {
  
  /**
   Resolves properties of passed object wrapped with `Injected<T>` or `InjectedWeak<T>`
   */
  func autoInjectProperties(_ instance: Any) throws {
    try Mirror(reflecting: instance).children.forEach(resolveChild)
  }
  
  private func resolveChild(child: Mirror.Child) throws {
    guard let injectedPropertyBox = child.value as? AutoInjectedPropertyBox else { return }
    
    let contextKey = DefinitionKey(type: type(of: injectedPropertyBox).wrappedType, typeOfArguments: Void.self, tag: context.tag)
    try inContext(contextKey, injectedInProperty: child.label, logErrors: false) {
        try injectedPropertyBox.resolve(self)
    }
  }
  
}

/**
 Implement this protocol if you want to use your own type to wrap auto-injected properties
 instead of using `Injected<T>` or `InjectedWeak<T>` types.
 
 **Example**:
 
 ```swift
 class MyCustomBox<T> {
   private(set) var value: T?
   init() {}
 }
 
 extension MyCustomBox: AutoInjectedPropertyBox {
   static var wrappedType: Any.Type { return T.self }
 
   func resolve(container: DependencyContainer) throws {
     value = try container.resolve() as T
   }
 }
 ```

*/
public protocol AutoInjectedPropertyBox: class {
  ///The type of wrapped property.
  static var wrappedType: Any.Type { get }
  
  /**
   This method will be called by `DependencyContainer` during processing resolved instance properties.
   In this method you should resolve an instance for wrapped property and store a reference to it.
   
   - parameter container: A container to be used to resolve an instance
   
   - note: This method is not intended to be called manually, `DependencyContainer` will call it by itself.
   */
  func resolve(_ container: DependencyContainer) throws
}

/**
 Use this wrapper to identify _strong_ properties of the instance that should be
 auto-injected by `DependencyContainer`. Type T can be any type.

 - warning: Do not define this property as optional or container will not be able to inject it.
            Instead define it with initial value of `Injected<T>()`.

 **Example**:

 ```swift
 class ClientImp: Client {
   var service = Injected<Service>()
 }
 ```
 - seealso: `InjectedWeak`

*/
public final class Injected<T>: _InjectedPropertyBox<T>, AutoInjectedPropertyBox {
  
  ///The type of wrapped property.
  public static var wrappedType: Any.Type {
    return T.self
  }

  ///Wrapped value.
  public private(set) var value: T? {
    didSet {
      if let value = value { didInject(value) }
    }
  }

  /**
   Creates a new wrapper for auto-injected property.
   
   - parameters:
      - required: Defines if the property is required or not. 
                  If container fails to inject required property it will als fail to resolve 
                  the instance that defines that property. Default is `true`.
      - tag: An optional tag to use to lookup definitions when injecting this property. Default is `nil`.
      - didInject: block that will be called when concrete instance is injected in this property. 
                   Similar to `didSet` property observer. Default value does nothing.
  */
  public convenience init(required: Bool = true, didInject: @escaping (T) -> () = { _ in }) {
    self.init(value: nil, required: required, tag: nil, overrideTag: false, didInject: didInject)
  }

  public convenience init(required: Bool = true, tag: DependencyTagConvertible?, didInject: @escaping (T) -> () = { _ in }) {
    self.init(value: nil, required: required, tag: tag, overrideTag: true, didInject: didInject)
  }

  private init(value: T?, required: Bool = true, tag: DependencyTagConvertible?, overrideTag: Bool, didInject: @escaping (T) -> ()) {
    self.value = value
    super.init(required: required, tag: tag, overrideTag: overrideTag, didInject: didInject)
  }

  public func resolve(_ container: DependencyContainer) throws {
    let resolved: T? = try super.resolve(container)
    value = resolved
  }
  
  /// Returns a new wrapper with provided value.
  public func setValue(_ value: T?) -> Injected {
    guard (required && value != nil) || !required else {
      fatalError("Can not set required property to nil.")
    }
    
    return Injected(value: value, required: required, tag: tag, overrideTag: overrideTag, didInject: didInject)
  }
  
}

/**
 Use this wrapper to identify _weak_ properties of the instance that should be
 auto-injected by `DependencyContainer`. Type T should be a **class** type.
 Otherwise it will cause runtime exception when container will try to resolve the property.
 Use this wrapper to define one of two circular dependencies to avoid retain cycle.
 
 - note: The only difference between `InjectedWeak` and `Injected` is that `InjectedWeak` uses 
         _weak_ reference to store underlying value, when `Injected` uses _strong_ reference. 
         For that reason if you resolve instance that has a _weak_ auto-injected property this property
         will be released when `resolve` will complete.
 
 Use `InjectedWeak<T>` to define one of two circular dependecies if another dependency is defined as `Injected<U>`.
 This will prevent a retain cycle between resolved instances.

 - warning: Do not define this property as optional or container will not be able to inject it.
            Instead define it with initial value of `InjectedWeak<T>()`.

 **Example**:
 
 ```swift
 class ServiceImp: Service {
   var client = InjectedWeak<Client>()
 }

 ```
 
 - seealso: `Injected`
 
 */
public final class InjectedWeak<T>: _InjectedPropertyBox<T>, AutoInjectedPropertyBox {

  //Only classes (means AnyObject) can be used as `weak` properties
  //but we can not make <T: AnyObject> because that will prevent using protocol as generic type
  //so we just rely on user reading documentation and passing AnyObject in runtime
  //also we will throw fatal error if type can not be casted to AnyObject during resolution.

  ///The type of wrapped property.
  public static var wrappedType: Any.Type {
    return T.self
  }

  private var valueBox: WeakBox<T>? = nil {
    didSet {
      if let value = value { didInject(value) }
    }
  }
  
  ///Wrapped value.
  public var value: T? {
    return valueBox?.value
  }

  /**
   Creates a new wrapper for weak auto-injected property.
   
   - parameters:
      - required: Defines if the property is required or not.
                  If container fails to inject required property it will als fail to resolve
                  the instance that defines that property. Default is `true`.
      - tag: An optional tag to use to lookup definitions when injecting this property. Default is `nil`.
      - didInject: block that will be called when concrete instance is injected in this property.
                   Similar to `didSet` property observer. Default value does nothing.
   */
  public convenience init(required: Bool = true, didInject: @escaping (T) -> () = { _ in }) {
    self.init(value: nil, required: required, tag: nil, overrideTag: false, didInject: didInject)
  }

  public convenience init(required: Bool = true, tag: DependencyTagConvertible?, didInject: @escaping (T) -> () = { _ in }) {
    self.init(value: nil, required: required, tag: tag, overrideTag: true, didInject: didInject)
  }

  private init(value: T?, required: Bool = true, tag: DependencyTagConvertible?, overrideTag: Bool, didInject: @escaping (T) -> ()) {
    self.valueBox = value.map(WeakBox.init)
    super.init(required: required, tag: tag, overrideTag: overrideTag, didInject: didInject)
  }

  public func resolve(_ container: DependencyContainer) throws {
    let resolved: T? = try super.resolve(container)
    valueBox = resolved.map(WeakBox.init)
  }
  
  /// Returns a new wrapper with provided value.
  public func setValue(_ value: T?) -> InjectedWeak {
    guard (required && value != nil) || !required else {
      fatalError("Can not set required property to nil.")
    }

    return InjectedWeak(value: value, required: required, tag: tag, overrideTag: overrideTag, didInject: didInject)
  }

}

private class _InjectedPropertyBox<T> {

  let required: Bool
  let didInject: (T) -> ()
  let tag: DependencyContainer.Tag?
  let overrideTag: Bool

  init(required: Bool = true, tag: DependencyTagConvertible?, overrideTag: Bool, didInject: @escaping (T) -> () = { _ in }) {
    self.required = required
    self.tag = tag?.dependencyTag
    self.overrideTag = overrideTag
    self.didInject = didInject
  }

  fileprivate func resolve(_ container: DependencyContainer) throws -> T? {
    let tag = overrideTag ? self.tag : container.context.tag
    do {
      container.context.key = container.context.key.tagged(tag)
      let key = DefinitionKey(type: T.self, typeOfArguments: Void.self, tag: tag?.dependencyTag)
      return try resolve(container, key: key, builder: { factory in try factory() }) as? T
    }
    catch {
      let error = DipError.AutoInjectionFailed(label: container.context.injectedInProperty, type: container.context.resolvingType, underlyingError: error)
      
      if required {
        throw error
      }
      else {
        log(.Errors, error)
        return nil
      }
    }
  }
  
<<<<<<< HEAD
  private func resolve<U>(_ container: DependencyContainer, key: DefinitionKey, builder: ((U) throws -> Any) throws -> Any) throws -> Any {
    return try container.resolveKey(key, builder: { definition throws -> Any in
=======
  private func resolve<U>(container: DependencyContainer, key: DefinitionKey, builder: (U throws -> Any) throws -> Any) throws -> Any {
    return try container.resolve(key: key, builder: { definition throws -> Any in
>>>>>>> 771c993d
      try builder(definition.weakFactory)
    })
  }
  
}

<|MERGE_RESOLUTION|>--- conflicted
+++ resolved
@@ -276,13 +276,8 @@
     }
   }
   
-<<<<<<< HEAD
   private func resolve<U>(_ container: DependencyContainer, key: DefinitionKey, builder: ((U) throws -> Any) throws -> Any) throws -> Any {
-    return try container.resolveKey(key, builder: { definition throws -> Any in
-=======
-  private func resolve<U>(container: DependencyContainer, key: DefinitionKey, builder: (U throws -> Any) throws -> Any) throws -> Any {
     return try container.resolve(key: key, builder: { definition throws -> Any in
->>>>>>> 771c993d
       try builder(definition.weakFactory)
     })
   }
