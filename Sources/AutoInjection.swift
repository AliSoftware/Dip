--- conflicted
+++ resolved
@@ -27,24 +27,19 @@
   /**
    Resolves properties of passed object wrapped with `Injected<T>` or `InjectedWeak<T>`
    */
-<<<<<<< HEAD
   func autoInjectProperties(_ instance: Any) throws {
-    try Mirror(reflecting: instance).children.forEach(resolveChild)
-=======
-  func autoInjectProperties(instance: Any) throws {
     let mirror = Mirror(reflecting: instance)
     
     //mirror only containes class own properties
     //so we need to walk throw super class mirrors
     //to resolve super class auto-injected properties
-    var superClassMirror = mirror.superclassMirror()
+    var superClassMirror = mirror.superclassMirror
     while superClassMirror != nil {
       try superClassMirror?.children.forEach(resolveChild)
-      superClassMirror = superClassMirror?.superclassMirror()
+      superClassMirror = superClassMirror?.superclassMirror
     }
     
     try mirror.children.forEach(resolveChild)
->>>>>>> c8ddfad1
   }
   
   private func resolveChild(child: Mirror.Child) throws {
