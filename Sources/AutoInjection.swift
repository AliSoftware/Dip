--- conflicted
+++ resolved
@@ -45,13 +45,8 @@
   private func resolveChild(child: Mirror.Child) throws {
     guard let injectedPropertyBox = child.value as? AutoInjectedPropertyBox else { return }
     
-<<<<<<< HEAD
     let contextKey = DefinitionKey(type: type(of: injectedPropertyBox).wrappedType, typeOfArguments: Void.self, tag: context.tag)
-    try inContext(contextKey, injectedInProperty: child.label, logErrors: false) {
-=======
-    let contextKey = DefinitionKey(type: injectedPropertyBox.dynamicType.wrappedType, typeOfArguments: Void.self, tag: context.tag)
     try inContext(contextKey, injectedInType: context?.resolvingType, injectedInProperty: child.label, logErrors: false) {
->>>>>>> cdb5f1b9
         try injectedPropertyBox.resolve(self)
     }
   }
