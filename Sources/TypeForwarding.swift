//
// Dip
//
// Copyright (c) 2015 Olivier Halligon <olivier@halligon.net>
//
// Permission is hereby granted, free of charge, to any person obtaining a copy
// of this software and associated documentation files (the "Software"), to deal
// in the Software without restriction, including without limitation the rights
// to use, copy, modify, merge, publish, distribute, sublicense, and/or sell
// copies of the Software, and to permit persons to whom the Software is
// furnished to do so, subject to the following conditions:
//
// The above copyright notice and this permission notice shall be included in
// all copies or substantial portions of the Software.
//
// THE SOFTWARE IS PROVIDED "AS IS", WITHOUT WARRANTY OF ANY KIND, EXPRESS OR
// IMPLIED, INCLUDING BUT NOT LIMITED TO THE WARRANTIES OF MERCHANTABILITY,
// FITNESS FOR A PARTICULAR PURPOSE AND NONINFRINGEMENT. IN NO EVENT SHALL THE
// AUTHORS OR COPYRIGHT HOLDERS BE LIABLE FOR ANY CLAIM, DAMAGES OR OTHER
// LIABILITY, WHETHER IN AN ACTION OF CONTRACT, TORT OR OTHERWISE, ARISING FROM,
// OUT OF OR IN CONNECTION WITH THE SOFTWARE OR THE USE OR OTHER DEALINGS IN
// THE SOFTWARE.
//

protocol TypeForwardingDefinition: Definition {
  var implementingTypes: [Any.Type] { get }
  func doesImplements(_ type: Any.Type) -> Bool
}

extension DependencyContainer {
  
  /**
   Registers definition for passed type.
   
   If instance created by definition factory does not implement registered type
   container will throw `DipError.DefinitionNotFound` error when trying to resolve that type.
   
   - parameters:
      - definition: Definition to register
      - type: Type to register definition for
      - tag: Optional tag to associate definition with. Default is `nil`.
   
   - returns: New definition for passed type.
   */
<<<<<<< HEAD
  @discardableResult public func register<T, U, F>(_ definition: DefinitionOf<T, (U) throws -> T>, type: F.Type, tag: DependencyTagConvertible? = nil) -> DefinitionOf<F, (U) throws -> F> {
    let key = DefinitionKey(protocolType: F.self, argumentsType: U.self)
=======
  public func register<T, U, F>(definition: DefinitionOf<T, U throws -> T>, type: F.Type, tag: DependencyTagConvertible? = nil) -> DefinitionOf<F, U throws -> F> {
    let key = DefinitionKey(type: F.self, typeOfArguments: U.self)
>>>>>>> a7985f94
    
    let forwardDefinition = DefinitionBuilder<F, U> {
      $0.scope = definition.scope
      
      let factory = definition.factory
      $0.factory = { [unowned self] in
        guard let resolved = try factory($0) as? F else {
          throw DipError.DefinitionNotFound(key: key.tagged(self.context.tag))
        }
        return resolved
      }

      $0.numberOfArguments = definition.numberOfArguments
      $0.autoWiringFactory = definition.autoWiringFactory.map({ autoWiringFactory in
        { [unowned self] in
          guard let resolved = try autoWiringFactory($0, $1) as? F else {
            throw DipError.DefinitionNotFound(key: key.tagged(self.context.tag))
          }
          return resolved
        }
      })

      $0.forwardsDefinition = definition
      }.build()
    
    register(forwardDefinition, forTag: tag)
    return forwardDefinition
  }
  
  /// Searches for definition that forwards requested type
  func typeForwardingDefinition(_ key: DefinitionKey) -> KeyDefinitionPair? {
    var forwardingDefinitions = self.definitions.map({ (key: $0.0, definition: $0.1) })
    
    forwardingDefinitions = filter(forwardingDefinitions, byKeyAndTypeOfArguments: key)
    forwardingDefinitions = order(forwardingDefinitions, byTag: key.tag)

    //we need to carry on original tag
    return forwardingDefinitions.first.map({ ($0.key.tagged(key.tag), $0.definition) })
  }
  
}<|MERGE_RESOLUTION|>--- conflicted
+++ resolved
@@ -42,13 +42,8 @@
    
    - returns: New definition for passed type.
    */
-<<<<<<< HEAD
   @discardableResult public func register<T, U, F>(_ definition: DefinitionOf<T, (U) throws -> T>, type: F.Type, tag: DependencyTagConvertible? = nil) -> DefinitionOf<F, (U) throws -> F> {
-    let key = DefinitionKey(protocolType: F.self, argumentsType: U.self)
-=======
-  public func register<T, U, F>(definition: DefinitionOf<T, U throws -> T>, type: F.Type, tag: DependencyTagConvertible? = nil) -> DefinitionOf<F, U throws -> F> {
     let key = DefinitionKey(type: F.self, typeOfArguments: U.self)
->>>>>>> a7985f94
     
     let forwardDefinition = DefinitionBuilder<F, U> {
       $0.scope = definition.scope
