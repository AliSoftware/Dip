--- conflicted
+++ resolved
@@ -42,7 +42,7 @@
    
    - returns: definition on which `implements` was called
    */
-  public func implements<F>(type: F.Type, tag: DependencyTagConvertible? = nil) -> Definition {
+  @discardableResult public func implements<F>(_ type: F.Type, tag: DependencyTagConvertible? = nil) -> Definition {
     precondition(container != nil, "Definition should be registered in the container.")
 
     container!.register(self, type: type, tag: tag)
@@ -63,24 +63,26 @@
    
    - returns: definition on which `implements` was called
    */
-  public func implements<F>(type: F.Type, tag: DependencyTagConvertible? = nil, resolvingProperties: (DependencyContainer, F) throws -> ()) -> Definition {
+  @discardableResult public func implements<F>(_ type: F.Type, tag: DependencyTagConvertible? = nil, resolvingProperties: @escaping (DependencyContainer, F) throws -> ()) -> Definition {
+    precondition(container != nil, "Definition should be registered in the container.")
+
     let forwardDefinition = container!.register(self, type: type, tag: tag)
     forwardDefinition.resolvingProperties(resolvingProperties)
     return self
   }
 
   ///Registers definition for types passed as parameters
-  public func implements<A, B>(a: A.Type, _ b: B.Type) -> Definition {
+  @discardableResult public func implements<A, B>(_ a: A.Type, _ b: B.Type) -> Definition {
     return implements(a).implements(b)
   }
 
   ///Registers definition for types passed as parameters
-  public func implements<A, B, C>(a: A.Type, _ b: B.Type, _ c: C.Type) -> Definition {
+  @discardableResult public func implements<A, B, C>(_ a: A.Type, _ b: B.Type, _ c: C.Type) -> Definition {
     return implements(a).implements(b).implements(c)
   }
 
   ///Registers definition for types passed as parameters
-  public func implements<A, B, C, D>(a: A.Type, _ b: B.Type, c: C.Type, d: D.Type) -> Definition {
+  @discardableResult public func implements<A, B, C, D>(_ a: A.Type, _ b: B.Type, c: C.Type, d: D.Type) -> Definition {
     return implements(a).implements(b).implements(c).implements(d)
   }
 
@@ -102,13 +104,9 @@
    
    - returns: New definition registered for passed type.
    */
-<<<<<<< HEAD
-  @discardableResult public func register<T, U, F>(_ definition: DefinitionOf<T, (U) throws -> T>, type: F.Type, tag: DependencyTagConvertible? = nil) -> DefinitionOf<F, (U) throws -> F> {
-=======
-  public func register<T, U, F>(definition: Definition<T, U>, type: F.Type, tag: DependencyTagConvertible? = nil) -> Definition<F, U> {
+  @discardableResult public func register<T, U, F>(_ definition: Definition<T, U>, type: F.Type, tag: DependencyTagConvertible? = nil) -> Definition<F, U> {
     precondition(definition.container === self, "Definition should be registered in the container.")
     
->>>>>>> 771c993d
     let key = DefinitionKey(type: F.self, typeOfArguments: U.self)
     
     let forwardDefinition = DefinitionBuilder<F, U> {
