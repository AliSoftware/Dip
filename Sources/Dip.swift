--- conflicted
+++ resolved
@@ -40,13 +40,8 @@
   }
   
   internal(set) public var context: Context!
-<<<<<<< HEAD
-  var definitions = [DefinitionKey : _Definition]()
+  var definitions = [DefinitionKey: _Definition]()
   fileprivate var resolvedInstances = ResolvedInstances()
-=======
-  var definitions = [DefinitionKey: _Definition]()
-  private var resolvedInstances = ResolvedInstances()
->>>>>>> 771c993d
   private let lock = RecursiveLock()
   
   fileprivate(set) var bootstrapped = false
@@ -292,11 +287,7 @@
    container.register(Client.self, factory: ClientImp.init(service:))
    ```
    */
-<<<<<<< HEAD
-  @discardableResult public func register<T>(_ scope: ComponentScope, tag: DependencyTagConvertible? = nil, factory: @escaping () throws -> T) -> DefinitionOf<T, () throws -> T> {
-=======
-  public func register<T>(scope: ComponentScope = .Shared, type: T.Type = T.self, tag: DependencyTagConvertible? = nil, factory: () throws -> T) -> Definition<T, ()> {
->>>>>>> 771c993d
+  @discardableResult public func register<T>(_ scope: ComponentScope = .Shared, type: T.Type = T.self, tag: DependencyTagConvertible? = nil, factory: @escaping () throws -> T) -> Definition<T, ()> {
     let definition = DefinitionBuilder<T, ()> {
       $0.scope = scope
       $0.factory = factory
@@ -331,11 +322,7 @@
    
    Though before you do so you should probably review your design and try to reduce number of depnedencies.
    */
-<<<<<<< HEAD
-  public func registerFactory<T, U>(tag: DependencyTagConvertible? = nil, scope: ComponentScope, factory: @escaping (U) throws -> T, numberOfArguments: Int, autoWiringFactory: @escaping (DependencyContainer, Tag?) throws -> T) -> DefinitionOf<T, (U) throws -> T> {
-=======
-  public func registerFactory<T, U>(tag tag: DependencyTagConvertible? = nil, scope: ComponentScope, factory: U throws -> T, numberOfArguments: Int, autoWiringFactory: (DependencyContainer, Tag?) throws -> T) -> Definition<T, U> {
->>>>>>> 771c993d
+  public func registerFactory<T, U>(tag: DependencyTagConvertible? = nil, scope: ComponentScope, factory: @escaping (U) throws -> T, numberOfArguments: Int, autoWiringFactory: @escaping (DependencyContainer, Tag?) throws -> T) -> Definition<T, U> {
     let definition = DefinitionBuilder<T, U> {
       $0.scope = scope
       $0.factory = factory
@@ -355,11 +342,7 @@
       - definition: The definition to register in the container.
    
    */
-<<<<<<< HEAD
-  public func register<T, U>(_ definition: DefinitionOf<T, (U) throws -> T>, forTag tag: DependencyTagConvertible? = nil) {
-=======
-  public func register<T, U>(definition: Definition<T, U>, forTag tag: DependencyTagConvertible? = nil) {
->>>>>>> 771c993d
+  public func register<T, U>(_ definition: Definition<T, U>, forTag tag: DependencyTagConvertible? = nil) {
     precondition(!bootstrapped, "You can not modify container's definitions after it was bootstrapped.")
     
     threadSafe {
@@ -454,11 +437,7 @@
    
    Though before you do so you should probably review your design and try to reduce the number of dependencies.
    */
-<<<<<<< HEAD
-  public func resolve<T, U>(tag: DependencyTagConvertible? = nil, builder: ((U) throws -> T) throws -> T) rethrows -> T {
-=======
-  public func resolve<T, U>(tag tag: DependencyTagConvertible? = nil, builder: (U throws -> T) throws -> T) throws -> T {
->>>>>>> 771c993d
+  public func resolve<T, U>(tag: DependencyTagConvertible? = nil, builder: ((U) throws -> T) throws -> T) throws -> T {
     return try resolve(T.self, tag: tag, builder: { factory in
       try builder({ try factory($0) as! T })
     }) as! T
@@ -469,11 +448,7 @@
    
    - seealso: `resolve(tag:builder:)`
   */
-<<<<<<< HEAD
-  public func resolve<U>(_ type: Any.Type, tag: DependencyTagConvertible? = nil, builder: ((U) throws -> Any) throws -> Any) rethrows -> Any {
-=======
-  public func resolve<U>(type: Any.Type, tag: DependencyTagConvertible? = nil, builder: (U throws -> Any) throws -> Any) throws -> Any {
->>>>>>> 771c993d
+  public func resolve<U>(_ type: Any.Type, tag: DependencyTagConvertible? = nil, builder: ((U) throws -> Any) throws -> Any) throws -> Any {
     let key = DefinitionKey(type: type, typeOfArguments: U.self, tag: tag?.dependencyTag)
     
     return try inContext(key) {
@@ -484,11 +459,7 @@
   }
   
   /// Lookup definition by the key and use it to resolve instance. Fallback to the key with `nil` tag.
-<<<<<<< HEAD
-  func resolveKey<T>(_ key: DefinitionKey, builder: (_Definition) throws -> T) throws -> T {
-=======
-  func resolve<T>(key key: DefinitionKey, builder: (_Definition throws -> T)) throws -> T {
->>>>>>> 771c993d
+  func resolve<T>(key: DefinitionKey, builder: (_Definition) throws -> T) throws -> T {
     guard let matching = self.definition(matching: key) else {
       return try resolveCollaborating(key, builder: builder) ?? autowire(key)
     }
@@ -542,16 +513,12 @@
     return resolvedInstance
   }
   
-<<<<<<< HEAD
   private func previouslyResolved<T>(_ definition: _Definition, key: DefinitionKey) -> T? {
-=======
-  private func previouslyResolved<T>(definition: _Definition, key: DefinitionKey) -> T? {
     //first check if exact key was already resolved
     if let previouslyResolved = resolvedInstances[key: key, inScope: definition.scope] as? T {
       return previouslyResolved
     }
     //then check if any related type was already resolved
->>>>>>> 771c993d
     let keys = definition.implementingTypes.map({
       DefinitionKey(type: $0, typeOfArguments: key.typeOfArguments, tag: key.tag)
     })
@@ -604,11 +571,7 @@
   }
   
   /// Tries to resolve key using collaborating containers
-<<<<<<< HEAD
-  fileprivate func resolveWithCollaborators<T>(_ key: DefinitionKey, builder: (_Definition) throws -> T) -> T? {
-=======
-  private func resolveCollaborating<T>(key: DefinitionKey, builder: _Definition throws -> T) -> T? {
->>>>>>> 771c993d
+  fileprivate func resolveCollaborating<T>(_ key: DefinitionKey, builder: (_Definition) throws -> T) -> T? {
     for collaborator in _collaborators {
       do {
         //if container is already in a context resolving this type 
@@ -656,16 +619,12 @@
       - tag: The tag used to register definition.
       - definition: The definition to remove
    */
-<<<<<<< HEAD
-  public func remove<T, U>(_ definition: DefinitionOf<T, U>, forTag tag: DependencyTagConvertible? = nil) {
-=======
-  public func remove<T, U>(definition: Definition<T, U>, forTag tag: DependencyTagConvertible? = nil) {
->>>>>>> 771c993d
+  public func remove<T, U>(_ definition: Definition<T, U>, forTag tag: DependencyTagConvertible? = nil) {
     let key = DefinitionKey(type: T.self, typeOfArguments: U.self, tag: tag?.dependencyTag)
     remove(definitionForKey: key)
   }
   
-  private func remove(definitionForKey key: DefinitionKey) {
+  fileprivate func remove(definitionForKey key: DefinitionKey) {
     precondition(!bootstrapped, "You can not modify container's definitions after it was bootstrapped.")
     
     threadSafe {
@@ -708,13 +667,8 @@
         //try to resolve key using provided arguments
         for argumentsSet in arguments where type(of: argumentsSet) == key.typeOfArguments {
           do {
-<<<<<<< HEAD
             let _ = try inContext(key) {
-              try resolveKey(key, builder: { definition throws -> Any in
-=======
-            try inContext(key) {
               try resolve(key: key, builder: { definition throws -> Any in
->>>>>>> 771c993d
                 try definition.weakFactory(argumentsSet)
               })
             }
@@ -933,13 +887,8 @@
 //MARK: - Deprecated methods
 
 extension DependencyContainer {
-<<<<<<< HEAD
-  @available(*, deprecated: 4.3.0, message:"Use registerFactory(tag:scope:factory:numberOfArguments:autoWiringFactory:) instead.")
-  public func registerFactory<T, U>(_ tag: DependencyTagConvertible? = nil, scope: ComponentScope, factory: @escaping (U) throws -> T) -> DefinitionOf<T, (U) throws -> T> {
-=======
-  @available(*, deprecated=4.3.0, message="Use registerFactory(tag:scope:factory:numberOfArguments:autoWiringFactory:) instead.")
-  public func registerFactory<T, U>(tag tag: DependencyTagConvertible? = nil, scope: ComponentScope, factory: U throws -> T) -> Definition<T, U> {
->>>>>>> 771c993d
+  @available(*, deprecated:4.3.0, message:"Use registerFactory(tag:scope:factory:numberOfArguments:autoWiringFactory:) instead.")
+  public func registerFactory<T, U>(tag: DependencyTagConvertible? = nil, scope: ComponentScope, factory: @escaping (U) throws -> T) -> Definition<T, U> {
     let definition = DefinitionBuilder<T, U> {
       $0.scope = scope
       $0.factory = factory
