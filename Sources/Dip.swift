--- conflicted
+++ resolved
@@ -154,16 +154,11 @@
    container.register { ClientImp(service: try! container.resolve() as Service) as Client }
    ```
    */
-<<<<<<< HEAD
   public func register<T>(tag tag: Tag? = nil, _ scope: ComponentScope = .Prototype, factory: () throws -> T) -> DefinitionOf<T, () throws -> T> {
     typealias F = () throws -> T
     let definition = DefinitionOf<T, F>(scope: scope, factory: factory)
     register(definition, forTag: tag)
     return definition
-=======
-  public func register<T>(tag tag: DependencyTagConvertible? = nil, _ scope: ComponentScope = .Prototype, factory: () throws -> T) -> DefinitionOf<T, () throws -> T> {
-    return registerFactory(tag: tag, scope: scope, factory: factory)
->>>>>>> 4d085d13
   }
   
   /**
@@ -188,12 +183,8 @@
    
    Though before you do so you should probably review your design and try to reduce number of depnedencies.
    */
-<<<<<<< HEAD
   @available(*, deprecated=4.3.0, message="Use registerFactory(tag:scope:factory:numberOfArguments:autoWiringFactory:) instead.")
-  public func registerFactory<T, F>(tag tag: Tag? = nil, scope: ComponentScope, factory: F) -> DefinitionOf<T, F> {
-=======
   public func registerFactory<T, F>(tag tag: DependencyTagConvertible? = nil, scope: ComponentScope, factory: F) -> DefinitionOf<T, F> {
->>>>>>> 4d085d13
     let definition = DefinitionOf<T, F>(scope: scope, factory: factory)
     register(definition, forTag: tag)
     return definition
@@ -225,7 +216,7 @@
    
    Though before you do so you should probably review your design and try to reduce number of depnedencies.
    */
-  public func registerFactory<T, F>(tag tag: Tag? = nil, scope: ComponentScope, factory: F, numberOfArguments: Int, autoWiringFactory: (DependencyContainer, Tag?) throws -> T) -> DefinitionOf<T, F> {
+  public func registerFactory<T, F>(tag tag: DependencyTagConvertible? = nil, scope: ComponentScope, factory: F, numberOfArguments: Int, autoWiringFactory: (DependencyContainer, Tag?) throws -> T) -> DefinitionOf<T, F> {
     let definition = DefinitionOf<T, F>(scope: scope, factory: factory, autoWiringFactory: autoWiringFactory, numberOfArguments: numberOfArguments)
     register(definition, forTag: tag)
     return definition
@@ -314,15 +305,9 @@
    
    Though before you do so you should probably review your design and try to reduce the number of dependencies.
    */
-<<<<<<< HEAD
-  public func resolve<T, F>(tag tag: Tag? = nil, builder: F throws -> T) throws -> T {
-    let key = DefinitionKey(protocolType: T.self, factoryType: F.self, associatedTag: tag)
-    
-=======
   public func resolve<T, F>(tag tag: DependencyTagConvertible? = nil, builder: F throws -> T) throws -> T {
     let key = DefinitionKey(protocolType: T.self, factoryType: F.self, associatedTag: tag?.toTag())
 
->>>>>>> 4d085d13
     do {
       //first we try to find defintion that exactly matches parameters
       return try _resolveKey(key, builder: { definition throws -> T in
@@ -471,50 +456,12 @@
   
 }
 
-<<<<<<< HEAD
-extension DependencyContainer.Tag: IntegerLiteralConvertible {
-
-  public init(integerLiteral value: IntegerLiteralType) {
-    self = .Int(value)
-  }
-
-}
-
-extension DependencyContainer.Tag: StringLiteralConvertible {
-
-  public init(stringLiteral value: StringLiteralType) {
-    self = .String(value)
-  }
-  
-  public init(unicodeScalarLiteral value: StringLiteralType) {
-    self.init(stringLiteral: value)
-  }
-  
-  public init(extendedGraphemeClusterLiteral value: StringLiteralType) {
-    self.init(stringLiteral: value)
-  }
-  
-}
-
-public func ==(lhs: DependencyContainer.Tag, rhs: DependencyContainer.Tag) -> Bool {
-  switch (lhs, rhs) {
-  case let (.String(lhsString), .String(rhsString)):
-    return lhsString == rhsString
-  case let (.Int(lhsInt), .Int(rhsInt)):
-    return lhsInt == rhsInt
-  default:
-    return false
-  }
-}
-
 /// Conform to this protocol when you need to have a callback when all the dependencies are injected.
 public protocol Resolvable {
   /// This method is called by the container when all dependencies of the instance are resolved.
   func didResolveDependencies()
 }
 
-=======
->>>>>>> 4d085d13
 /**
  Errors thrown by `DependencyContainer`'s methods.
  
