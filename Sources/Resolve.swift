//
// Dip
//
// Copyright (c) 2015 Olivier Halligon <olivier@halligon.net>
// 
// Permission is hereby granted, free of charge, to any person obtaining a copy
// of this software and associated documentation files (the "Software"), to deal
// in the Software without restriction, including without limitation the rights
// to use, copy, modify, merge, publish, distribute, sublicense, and/or sell
// copies of the Software, and to permit persons to whom the Software is
// furnished to do so, subject to the following conditions:
// 
// The above copyright notice and this permission notice shall be included in
// all copies or substantial portions of the Software.
// 
// THE SOFTWARE IS PROVIDED "AS IS", WITHOUT WARRANTY OF ANY KIND, EXPRESS OR
// IMPLIED, INCLUDING BUT NOT LIMITED TO THE WARRANTIES OF MERCHANTABILITY,
// FITNESS FOR A PARTICULAR PURPOSE AND NONINFRINGEMENT. IN NO EVENT SHALL THE
// AUTHORS OR COPYRIGHT HOLDERS BE LIABLE FOR ANY CLAIM, DAMAGES OR OTHER
// LIABILITY, WHETHER IN AN ACTION OF CONTRACT, TORT OR OTHERWISE, ARISING FROM,
// OUT OF OR IN CONNECTION WITH THE SOFTWARE OR THE USE OR OTHER DEALINGS IN
// THE SOFTWARE.
//

extension DependencyContainer {
  
  /**
   Resolve an instance of type `T`.
   
   If no matching definition was registered with provided `tag`,
   container will lookup definition associated with `nil` tag.
   
   - parameter tag: The arbitrary tag to use to lookup definition.
   
   - throws: `DipError.DefinitionNotFound`, `DipError.AutoInjectionFailed`, `DipError.AmbiguousDefinitions`, `DipError.InvalidType`
   
   - returns: An instance of type `T`.
   
   **Example**:
   ```swift
   let service = try! container.resolve() as Service
   let service = try! container.resolve(tag: "service") as Service
   let service: Service = try! container.resolve()
   ```
   
   - seealso: `register(_:type:tag:factory:)`
   */
  public func resolve<T>(tag: DependencyTagConvertible? = nil) throws -> T {
    return try _resolve(tag: tag) { (factory: () throws -> T) in try factory() }
  }

  /**
   Resolve an instance of requested type. Weakly-typed alternative of `resolve(tag:)`
   
   - warning: This method does not make any type checks, so there is no guaranty that
              resulting instance is actually an instance of requested type.
              That can happen if you register forwarded type that is not implemented by resolved instance.
   
   - parameters:
      - type: Type to resolve
      - tag: The arbitrary tag to use to lookup definition.
   
   - throws: `DipError.DefinitionNotFound`, `DipError.AutoInjectionFailed`, `DipError.AmbiguousDefinitions`, `DipError.InvalidType`
   
   - returns: An instance of requested type.

   **Example**:
   ```swift
   let service = try! container.resolve(Service.self) as! Service
   let service = try! container.resolve(Service.self, tag: "service") as! Service
   ```

   - seealso: `resolve(tag:)`, `register(_:type:tag:factory:)`
   */
  public func resolve(_ type: Any.Type, tag: DependencyTagConvertible? = nil) throws -> Any {
    return try resolve(type, tag: tag) { (factory: () throws -> Any) in try factory() }
  }
  
  /**
   Resolve an instance of type `T` using generic builder closure that accepts generic factory and returns created instance.
   
   - parameters:
      - tag: The arbitrary tag to use to lookup definition.
      - builder: Generic closure that accepts generic factory and returns inctance created by that factory.
   
   - throws: `DipError.DefinitionNotFound`, `DipError.AutoInjectionFailed`, `DipError.AmbiguousDefinitions`, `DipError.InvalidType`
   
   - returns: An instance of type `T`.
   
   - note: You _should not_ call this method directly, instead call any of other 
           `resolve(tag:)` or `resolve(tag:withArguments:)` methods.
           You _should_ use this method only to resolve dependency with more runtime arguments than
           _Dip_ supports (currently it's up to six) like in the following example:
   
   ```swift
   public func resolve<T, A, B, C, ...>(tag: Tag? = nil, _ arg1: A, _ arg2: B, _ arg3: C, ...) throws -> T {
     return try resolve(tag: tag) { factory in factory(arg1, arg2, arg3, ...) }
   }
   ```
   
   Though before you do so you should probably review your design and try to reduce the number of dependencies.
   */
  public func resolve<T, U>(tag: DependencyTagConvertible? = nil, builder: ((U) throws -> T) throws -> T) throws -> T {
    return try _resolve(tag: tag, builder: builder)
  }

  public func resolve<T>(tag: DependencyTagConvertible? = nil, builder: (() throws -> T) throws -> T) throws -> T {
    return try _resolve(tag: tag, builder: builder)
  }

  /**
   Resolve an instance of provided type using builder closure. Weakly-typed alternative of `resolve(tag:builder:)`
   
   - seealso: `resolve(tag:builder:)`
  */
  public func resolve<U>(_ type: Any.Type, tag: DependencyTagConvertible? = nil, builder: ((U) throws -> Any) throws -> Any) throws -> Any {
    return try _resolve(type: type, tag: tag, builder: builder)
  }

  public func resolve(_ type: Any.Type, tag: DependencyTagConvertible? = nil, builder: (() throws -> Any) throws -> Any) throws -> Any {
    return try _resolve(type: type, tag: tag, builder: builder)
  }

}

extension DependencyContainer {
  
  func _resolve<T>(tag aTag: DependencyTagConvertible? = nil, builder: (() throws -> T) throws -> T) throws -> T {
    return try resolve(T.self, tag: aTag, builder: { factory in
      try withoutActuallyEscaping(factory, do: { (factory) throws -> T in
        try builder({ try factory() as! T })
      })
    }) as! T
  }
  
  func _resolve(type aType: Any.Type, tag: DependencyTagConvertible? = nil, builder: (() throws -> Any) throws -> Any) throws -> Any {
    let key = DefinitionKey(type: aType, typeOfArguments: Void.self, tag: tag?.dependencyTag)
    
    return try inContext(key:key, injectedInType: context?.resolvingType) {
      try self._resolve(key: key, builder: { definition in
        try builder { try definition.weakFactory(()) }
      })
    }
  }
  
  func _resolve<T, U>(tag aTag: DependencyTagConvertible? = nil, builder: ((U) throws -> T) throws -> T) throws -> T {
    return try resolve(T.self, tag: aTag, builder: { factory in
      try withoutActuallyEscaping(factory, do: { (factory) throws -> T in
        try builder({ try factory($0) as! T })
      })
    }) as! T
  }
  
  func _resolve<U>(type aType: Any.Type, tag: DependencyTagConvertible? = nil, builder: ((U) throws -> Any) throws -> Any) throws -> Any {
    let key = DefinitionKey(type: aType, typeOfArguments: U.self, tag: tag?.dependencyTag)
    
    return try inContext(key:key, injectedInType: context?.resolvingType) {
      try self._resolve(key: key, builder: { definition in
        try builder(definition.weakFactory)
      })
    }
  }
  
  /// Lookup definition by the key and use it to resolve instance. Fallback to the key with `nil` tag.
  func _resolve<T>(key aKey: DefinitionKey, builder: (_Definition) throws -> T) throws -> T {
    guard let matching = self.definition(matching: aKey) else {
      do {
        return try autowire(key: aKey)
      } catch {
        if let resolved = collaboratingResolve(key: aKey, builder: builder) {
          return resolved
        } else {
          throw error
        }
      }
    }
    
    let (key, definition) = matching
    
    //first search for already resolved instance for this type or any of forwarding types
    if let previouslyResolved: T = previouslyResolved(for: definition, key: key) {
      log(level: .Verbose, "Reusing previously resolved instance \(previouslyResolved)")
      return previouslyResolved
    }
    
    if let context = context { log(level: .Verbose, context) }
    var resolvedInstance = try builder(definition)
    
    /*
     Strongly-typed `resolve(tag:builder:)` calls weakly-typed `resolve(_:tag:builder:)`,
     so `T` will be `Any` at runtime, erasing type information when this method returns.
     When we try to cast result of `Any` to generic type T Swift fails to cast it.
     The same happens in the following code snippet:
     
     let optService: Service? = ServiceImp()
     let anyService: Any = optService
     let service: Service = anyService as! Service
     
     That happens because when Optional is casted to Any Swift can not implicitly unwrap it with as operator.
     As a workaround we detect boxing here and unwrap it so that we return not a box, but wrapped instance.
     */
    if let box = resolvedInstance as? BoxType, let unboxedAny = box.unboxed, let unboxed = unboxedAny as? T {
      resolvedInstance = unboxed
    }
    
    //when builder calls factory it will in turn resolve sub-dependencies (if there are any)
    //when it returns instance that we try to resolve here can be already resolved
    //so we return it, throwing away instance created by previous call to builder
    if let previouslyResolved: T = previouslyResolved(for: definition, key: key) {
      log(level: .Verbose, "Reusing previously resolved instance \(previouslyResolved)")
      return previouslyResolved
    }
    
    resolvedInstances[key: key, inScope: definition.scope, context: context] = resolvedInstance
    
    if let resolvable = resolvedInstance as? Resolvable {
      resolvedInstances.resolvableInstances.append(resolvable)
      resolvable.resolveDependencies(self)
    }

    let shouldAutoInject = definition.autoInjectProperties ?? self.autoInjectProperties
    if shouldAutoInject {
      try autoInjectProperties(in: resolvedInstance)
    }
    try definition.resolveProperties(of: resolvedInstance, container: self)
    
    log(level: .Verbose, "Resolved type \(key.type) with \(resolvedInstance)")
    return resolvedInstance
  }
  
  private func previouslyResolved<T>(for definition: _Definition, key: DefinitionKey) -> T? {
    //first check if exact key was already resolved
<<<<<<< HEAD
    if let previouslyResolved = resolvedInstances[key: key, inScope: definition.scope, context: context] as? T, String(describing: previouslyResolved) != "nil" {
=======
    if let previouslyResolved: T = resolvedInstances[key: key, inScope: definition.scope, context: context] {
>>>>>>> a4f02563
      return previouslyResolved
    }
    //then check if any related type was already resolved
    let keys = definition.implementingTypes.map({
      DefinitionKey(type: $0, typeOfArguments: key.typeOfArguments, tag: key.tag)
    })
    for key in keys {
<<<<<<< HEAD
      if let previouslyResolved = resolvedInstances[key: key, inScope: definition.scope, context: context] as? T, String(describing: previouslyResolved) != "nil" {
=======
      if let previouslyResolved: T = resolvedInstances[key: key, inScope: definition.scope, context: context] {
>>>>>>> a4f02563
        return previouslyResolved
      }
    }
    return nil
  }
  
  /// Searches for definition that matches provided key
  func definition(matching key: DefinitionKey) -> KeyDefinitionPair? {
    if let definition = (self.definitions[key] ?? self.definitions[key.tagged(with: nil)]) {
      return (key, definition)
    }
    
    //if no definition registered for exact type try to find type-forwarding definition that can resolve the type
    //that will actually happen only when resolving optionals
    if definitions.filter({ $0.0.type == key.type }).isEmpty {
      return typeForwardingDefinition(forKey: key)
    }
    return nil
  }
  
}

///Pool to hold instances, created during call to `resolve()`.
///Before `resolve()` returns pool is drained.
class ResolvedInstances {
  
  var resolvedInstances = [DefinitionKey: Any]()
  var resolvableInstances = [Resolvable]()
  
  //singletons are stored using reference type wrapper to be able to share them between containers
  var sharedSingletonsBox = Box<[DefinitionKey: Any]>([:])
  var sharedSingletons: [DefinitionKey: Any] {
    get { return sharedSingletonsBox.unboxed }
    set { sharedSingletonsBox.unboxed = newValue }
  }
  var singletons = [DefinitionKey: Any]()
  
  var sharedWeakSingletonsBox = Box<[DefinitionKey: Any]>([:])
  var sharedWeakSingletons: [DefinitionKey: Any] {
    get { return sharedWeakSingletonsBox.unboxed }
    set { sharedWeakSingletonsBox.unboxed = newValue }
  }
  var weakSingletons = [DefinitionKey: Any]()
  
  subscript<T>(key key: DefinitionKey, inScope scope: ComponentScope, context context: DependencyContainer.Context) -> T? {
    get {
      let instance: Any?
      switch scope {
      case .singleton, .eagerSingleton:
        instance = context.inCollaboration ? sharedSingletons[key] : singletons[key]
      case .weakSingleton:
        let singletons = context.inCollaboration ? sharedWeakSingletons : weakSingletons
        if let boxed = singletons[key] as? WeakBoxType { instance = boxed.unboxed }
        else { instance = singletons[key] }
      case .shared:
        instance = resolvedInstances[key]
      case .unique:
        return nil
      }
      return instance.flatMap { $0 as? T }
    }
    set {
      switch scope {
      case .singleton, .eagerSingleton:
        sharedSingletons[key] = newValue
        singletons[key] = newValue
      case .weakSingleton:
        sharedWeakSingletons[key] = newValue
        weakSingletons[key] = newValue
      case .shared:
        resolvedInstances[key] = newValue
      case .unique:
        break
      }
    }
  }
  
}

//MARK: - Resolvable

/// Resolvable protocol provides some extension points for resolving dependencies with property injection.
public protocol Resolvable {
  /// This method will be called right after instance is created by the container.
  func resolveDependencies(_ container: DependencyContainer)
  /// This method will be called when all dependencies of the instance are resolved.
  /// When resolving objects graph the last resolved instance will receive this callback first.
  func didResolveDependencies()
}

extension Resolvable {
  func resolveDependencies(_ container: DependencyContainer) {}
  func didResolveDependencies() {}
}<|MERGE_RESOLUTION|>--- conflicted
+++ resolved
@@ -230,11 +230,7 @@
   
   private func previouslyResolved<T>(for definition: _Definition, key: DefinitionKey) -> T? {
     //first check if exact key was already resolved
-<<<<<<< HEAD
-    if let previouslyResolved = resolvedInstances[key: key, inScope: definition.scope, context: context] as? T, String(describing: previouslyResolved) != "nil" {
-=======
     if let previouslyResolved: T = resolvedInstances[key: key, inScope: definition.scope, context: context] {
->>>>>>> a4f02563
       return previouslyResolved
     }
     //then check if any related type was already resolved
@@ -242,11 +238,7 @@
       DefinitionKey(type: $0, typeOfArguments: key.typeOfArguments, tag: key.tag)
     })
     for key in keys {
-<<<<<<< HEAD
-      if let previouslyResolved = resolvedInstances[key: key, inScope: definition.scope, context: context] as? T, String(describing: previouslyResolved) != "nil" {
-=======
       if let previouslyResolved: T = resolvedInstances[key: key, inScope: definition.scope, context: context] {
->>>>>>> a4f02563
         return previouslyResolved
       }
     }
