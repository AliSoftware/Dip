--- conflicted
+++ resolved
@@ -9,11 +9,7 @@
         - carthage build --no-skip-current
         - swift package clean && swift build && swift test
       os: osx
-<<<<<<< HEAD
       osx_image: xcode10.2
-=======
-      osx_image: xcode10
->>>>>>> a4f02563
       language: objective-c
       before_install:
         - gem install cocoapods --version 1.4.0 --no-document
@@ -26,13 +22,8 @@
       before_install:
         - wget -q -O - https://swift.org/keys/all-keys.asc | gpg --import -
         - cd ..
-<<<<<<< HEAD
         - export SWIFT_VERSION=swift-5.0-RELEASE
         - wget https://swift.org/builds/swift-5.0-release/ubuntu1404/$SWIFT_VERSION/$SWIFT_VERSION-ubuntu14.04.tar.gz
-=======
-        - export SWIFT_VERSION=swift-4.2-RELEASE
-        - wget https://swift.org/builds/swift-4.2-release/ubuntu1404/$SWIFT_VERSION/$SWIFT_VERSION-ubuntu14.04.tar.gz
->>>>>>> a4f02563
         - tar xzf $SWIFT_VERSION-ubuntu14.04.tar.gz
         - export PATH="${PWD}/${SWIFT_VERSION}-ubuntu14.04/usr/bin:${PATH}"
         - cd Dip
