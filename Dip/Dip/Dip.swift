--- conflicted
+++ resolved
@@ -114,13 +114,8 @@
   }
   ```
   */
-<<<<<<< HEAD
   public func register<T>(tag tag: Tag? = nil, _ scope: ComponentScope = .Prototype, factory: ()->T) -> DefinitionOf<T, ()->T> {
     return registerFactory(tag: tag, scope: scope, factory: factory)
-=======
-  public func register<T>(tag tag: Tag? = nil, _ scope: ComponentScope = .Prototype, factory: ()->T) -> DefinitionOf<T> {
-    return register(tag: tag, factory: factory, scope: scope) as DefinitionOf<T>
->>>>>>> 184e1f45
   }
   
   /**
@@ -131,22 +126,13 @@
    - parameter instance: The instance to register, with return type of protocol you want to register it for
    
    - note: You must cast the instance to the protocol you want to register it with (e.g `MyClass() as MyAPI`)
-<<<<<<< HEAD
-   
+
    **Deprecated**: Use `register(.Singleton){}` method instead to define singleton scope.
-   */
+  */
+
   @available(*, deprecated, message="Use `register(.Singleton){}` method instead to define singleton scope.")
-  public func register<T>(tag tag: Tag? = nil, @autoclosure(escaping) instance factory: ()->T) -> DefinitionOf<T, ()->T> {
+  public func register<T>(tag tag: Tag? = nil, @autoclosure(escaping) instance factory: ()->T) -> DefinitionOf<T,()->T> {
     return registerFactory(tag: tag, scope: .Singleton, factory: { factory() })
-=======
-
-   **Deprecated**: Use `register(.Singleton){}` method instead to define singleton scope.
-  */
-
-  @available(*, deprecated, message="Use `register(.Singleton){}` method instead to define singleton scope.")
-  public func register<T>(tag tag: Tag? = nil, @autoclosure(escaping) instance factory: ()->T) -> DefinitionOf<T> {
-    return register(tag: tag, factory: { factory() }, scope: .Singleton)
->>>>>>> 184e1f45
   }
   
   /**
