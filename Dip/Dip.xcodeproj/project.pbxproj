// !$*UTF8*$!
{
	archiveVersion = 1;
	classes = {
	};
	objectVersion = 46;
	objects = {

/* Begin PBXBuildFile section */
		0903B3621C161544002241C1 /* Dip.framework in Frameworks */ = {isa = PBXBuildFile; fileRef = 0903B3581C161543002241C1 /* Dip.framework */; };
		0903B3821C1615EC002241C1 /* Dip.framework in Frameworks */ = {isa = PBXBuildFile; fileRef = 0903B3781C1615EC002241C1 /* Dip.framework */; };
		0903B3B01C1618AF002241C1 /* Dip.framework in Frameworks */ = {isa = PBXBuildFile; fileRef = 0903B3A61C1618AF002241C1 /* Dip.framework */; };
		0919F4D31C16417B00DC3B10 /* Dip.h in Headers */ = {isa = PBXBuildFile; fileRef = 0919F4C91C16417000DC3B10 /* Dip.h */; settings = {ATTRIBUTES = (Public, ); }; };
		0919F4D41C16417B00DC3B10 /* Dip.swift in Sources */ = {isa = PBXBuildFile; fileRef = 0919F4CA1C16417000DC3B10 /* Dip.swift */; };
		0919F4D51C16417B00DC3B10 /* Definition.swift in Sources */ = {isa = PBXBuildFile; fileRef = 0919F4C81C16417000DC3B10 /* Definition.swift */; };
		0919F4D61C16417B00DC3B10 /* RuntimeArguments.swift in Sources */ = {isa = PBXBuildFile; fileRef = 0919F4CC1C16417000DC3B10 /* RuntimeArguments.swift */; };
		0919F4D71C16417C00DC3B10 /* Dip.h in Headers */ = {isa = PBXBuildFile; fileRef = 0919F4C91C16417000DC3B10 /* Dip.h */; settings = {ATTRIBUTES = (Public, ); }; };
		0919F4D81C16417C00DC3B10 /* Dip.swift in Sources */ = {isa = PBXBuildFile; fileRef = 0919F4CA1C16417000DC3B10 /* Dip.swift */; };
		0919F4D91C16417C00DC3B10 /* Definition.swift in Sources */ = {isa = PBXBuildFile; fileRef = 0919F4C81C16417000DC3B10 /* Definition.swift */; };
		0919F4DA1C16417C00DC3B10 /* RuntimeArguments.swift in Sources */ = {isa = PBXBuildFile; fileRef = 0919F4CC1C16417000DC3B10 /* RuntimeArguments.swift */; };
		0919F4DB1C16417D00DC3B10 /* Dip.h in Headers */ = {isa = PBXBuildFile; fileRef = 0919F4C91C16417000DC3B10 /* Dip.h */; settings = {ATTRIBUTES = (Public, ); }; };
		0919F4DC1C16417D00DC3B10 /* Dip.swift in Sources */ = {isa = PBXBuildFile; fileRef = 0919F4CA1C16417000DC3B10 /* Dip.swift */; };
		0919F4DD1C16417D00DC3B10 /* Definition.swift in Sources */ = {isa = PBXBuildFile; fileRef = 0919F4C81C16417000DC3B10 /* Definition.swift */; };
		0919F4DE1C16417D00DC3B10 /* RuntimeArguments.swift in Sources */ = {isa = PBXBuildFile; fileRef = 0919F4CC1C16417000DC3B10 /* RuntimeArguments.swift */; };
		0919F4DF1C16417E00DC3B10 /* Dip.h in Headers */ = {isa = PBXBuildFile; fileRef = 0919F4C91C16417000DC3B10 /* Dip.h */; settings = {ATTRIBUTES = (Public, ); }; };
		0919F4E01C16417E00DC3B10 /* Dip.swift in Sources */ = {isa = PBXBuildFile; fileRef = 0919F4CA1C16417000DC3B10 /* Dip.swift */; };
		0919F4E11C16417E00DC3B10 /* Definition.swift in Sources */ = {isa = PBXBuildFile; fileRef = 0919F4C81C16417000DC3B10 /* Definition.swift */; };
		0919F4E21C16417E00DC3B10 /* RuntimeArguments.swift in Sources */ = {isa = PBXBuildFile; fileRef = 0919F4CC1C16417000DC3B10 /* RuntimeArguments.swift */; };
		0919F4E31C16419300DC3B10 /* DipTests.swift in Sources */ = {isa = PBXBuildFile; fileRef = 0919F4D01C16417000DC3B10 /* DipTests.swift */; };
		0919F4E41C16419300DC3B10 /* DefinitionTests.swift in Sources */ = {isa = PBXBuildFile; fileRef = 0919F4CF1C16417000DC3B10 /* DefinitionTests.swift */; };
		0919F4E51C16419300DC3B10 /* RuntimeArgumentsTests.swift in Sources */ = {isa = PBXBuildFile; fileRef = 0919F4D21C16417000DC3B10 /* RuntimeArgumentsTests.swift */; };
		0919F4E61C16419300DC3B10 /* ComponentScopeTests.swift in Sources */ = {isa = PBXBuildFile; fileRef = 0919F4CE1C16417000DC3B10 /* ComponentScopeTests.swift */; };
		0919F4E71C16419400DC3B10 /* DipTests.swift in Sources */ = {isa = PBXBuildFile; fileRef = 0919F4D01C16417000DC3B10 /* DipTests.swift */; };
		0919F4E81C16419400DC3B10 /* DefinitionTests.swift in Sources */ = {isa = PBXBuildFile; fileRef = 0919F4CF1C16417000DC3B10 /* DefinitionTests.swift */; };
		0919F4E91C16419400DC3B10 /* RuntimeArgumentsTests.swift in Sources */ = {isa = PBXBuildFile; fileRef = 0919F4D21C16417000DC3B10 /* RuntimeArgumentsTests.swift */; };
		0919F4EA1C16419400DC3B10 /* ComponentScopeTests.swift in Sources */ = {isa = PBXBuildFile; fileRef = 0919F4CE1C16417000DC3B10 /* ComponentScopeTests.swift */; };
		0919F4EB1C16419500DC3B10 /* DipTests.swift in Sources */ = {isa = PBXBuildFile; fileRef = 0919F4D01C16417000DC3B10 /* DipTests.swift */; };
		0919F4EC1C16419500DC3B10 /* DefinitionTests.swift in Sources */ = {isa = PBXBuildFile; fileRef = 0919F4CF1C16417000DC3B10 /* DefinitionTests.swift */; };
		0919F4ED1C16419500DC3B10 /* RuntimeArgumentsTests.swift in Sources */ = {isa = PBXBuildFile; fileRef = 0919F4D21C16417000DC3B10 /* RuntimeArgumentsTests.swift */; };
		0919F4EE1C16419500DC3B10 /* ComponentScopeTests.swift in Sources */ = {isa = PBXBuildFile; fileRef = 0919F4CE1C16417000DC3B10 /* ComponentScopeTests.swift */; };
<<<<<<< HEAD
		2C15B9511C25F01200EA3486 /* ThreadSafetyTests.swift in Sources */ = {isa = PBXBuildFile; fileRef = 2C15B94F1C25EF7800EA3486 /* ThreadSafetyTests.swift */; };
		2C15B9521C25F01300EA3486 /* ThreadSafetyTests.swift in Sources */ = {isa = PBXBuildFile; fileRef = 2C15B94F1C25EF7800EA3486 /* ThreadSafetyTests.swift */; };
		2C15B9531C25F01500EA3486 /* ThreadSafetyTests.swift in Sources */ = {isa = PBXBuildFile; fileRef = 2C15B94F1C25EF7800EA3486 /* ThreadSafetyTests.swift */; };
=======
		0982AF0C1C5183A000B62463 /* Utils.swift in Sources */ = {isa = PBXBuildFile; fileRef = 0982AF0B1C5183A000B62463 /* Utils.swift */; };
		0982AF0D1C5183A000B62463 /* Utils.swift in Sources */ = {isa = PBXBuildFile; fileRef = 0982AF0B1C5183A000B62463 /* Utils.swift */; };
		0982AF0E1C5183A000B62463 /* Utils.swift in Sources */ = {isa = PBXBuildFile; fileRef = 0982AF0B1C5183A000B62463 /* Utils.swift */; };
		0982AF0F1C5183A000B62463 /* Utils.swift in Sources */ = {isa = PBXBuildFile; fileRef = 0982AF0B1C5183A000B62463 /* Utils.swift */; };
		09873F561C1E0237000C02F6 /* AutoInjection.swift in Sources */ = {isa = PBXBuildFile; fileRef = 09873F551C1E0237000C02F6 /* AutoInjection.swift */; };
		09873F771C1E024E000C02F6 /* AutoInjectionTests.swift in Sources */ = {isa = PBXBuildFile; fileRef = 09873F751C1E0249000C02F6 /* AutoInjectionTests.swift */; };
		09873F781C1E024E000C02F6 /* AutoInjectionTests.swift in Sources */ = {isa = PBXBuildFile; fileRef = 09873F751C1E0249000C02F6 /* AutoInjectionTests.swift */; };
		09873F791C1E024F000C02F6 /* AutoInjectionTests.swift in Sources */ = {isa = PBXBuildFile; fileRef = 09873F751C1E0249000C02F6 /* AutoInjectionTests.swift */; };
		09873F7A1C1E0252000C02F6 /* AutoInjection.swift in Sources */ = {isa = PBXBuildFile; fileRef = 09873F551C1E0237000C02F6 /* AutoInjection.swift */; };
		09873F7B1C1E0253000C02F6 /* AutoInjection.swift in Sources */ = {isa = PBXBuildFile; fileRef = 09873F551C1E0237000C02F6 /* AutoInjection.swift */; };
		09873F7C1C1E0254000C02F6 /* AutoInjection.swift in Sources */ = {isa = PBXBuildFile; fileRef = 09873F551C1E0237000C02F6 /* AutoInjection.swift */; };
		09B035FC1C5D2AD6001EA5B7 /* AutoWiringTests.swift in Sources */ = {isa = PBXBuildFile; fileRef = 09B035FB1C5D2AD6001EA5B7 /* AutoWiringTests.swift */; };
		09B035FD1C5D2AD6001EA5B7 /* AutoWiringTests.swift in Sources */ = {isa = PBXBuildFile; fileRef = 09B035FB1C5D2AD6001EA5B7 /* AutoWiringTests.swift */; };
		09B035FE1C5D2AD6001EA5B7 /* AutoWiringTests.swift in Sources */ = {isa = PBXBuildFile; fileRef = 09B035FB1C5D2AD6001EA5B7 /* AutoWiringTests.swift */; };
		09B036001C5D2B83001EA5B7 /* AutoWiring.swift in Sources */ = {isa = PBXBuildFile; fileRef = 09B035FF1C5D2B83001EA5B7 /* AutoWiring.swift */; };
		09B036011C5D2B83001EA5B7 /* AutoWiring.swift in Sources */ = {isa = PBXBuildFile; fileRef = 09B035FF1C5D2B83001EA5B7 /* AutoWiring.swift */; };
		09B036021C5D2B83001EA5B7 /* AutoWiring.swift in Sources */ = {isa = PBXBuildFile; fileRef = 09B035FF1C5D2B83001EA5B7 /* AutoWiring.swift */; };
		09B036031C5D2B83001EA5B7 /* AutoWiring.swift in Sources */ = {isa = PBXBuildFile; fileRef = 09B035FF1C5D2B83001EA5B7 /* AutoWiring.swift */; };
		09C20EC11C8B3BFD009A082B /* ThreadSafetyTests.swift in Sources */ = {isa = PBXBuildFile; fileRef = 09C20EBF1C8B3BC3009A082B /* ThreadSafetyTests.swift */; };
		09C20EC21C8B3BFE009A082B /* ThreadSafetyTests.swift in Sources */ = {isa = PBXBuildFile; fileRef = 09C20EBF1C8B3BC3009A082B /* ThreadSafetyTests.swift */; };
		09C20EC31C8B3BFF009A082B /* ThreadSafetyTests.swift in Sources */ = {isa = PBXBuildFile; fileRef = 09C20EBF1C8B3BC3009A082B /* ThreadSafetyTests.swift */; };
		09D598331C6F9EC100F24D49 /* Utils.swift in Sources */ = {isa = PBXBuildFile; fileRef = 09D598321C6F9EC100F24D49 /* Utils.swift */; };
		09D598341C6F9EC100F24D49 /* Utils.swift in Sources */ = {isa = PBXBuildFile; fileRef = 09D598321C6F9EC100F24D49 /* Utils.swift */; };
		09D598351C6F9EC100F24D49 /* Utils.swift in Sources */ = {isa = PBXBuildFile; fileRef = 09D598321C6F9EC100F24D49 /* Utils.swift */; };
>>>>>>> 4dc11a6e
/* End PBXBuildFile section */

/* Begin PBXContainerItemProxy section */
		0903B3631C161544002241C1 /* PBXContainerItemProxy */ = {
			isa = PBXContainerItemProxy;
			containerPortal = 094526881BEA1CFF0034E72A /* Project object */;
			proxyType = 1;
			remoteGlobalIDString = 0903B3571C161543002241C1;
			remoteInfo = "Dip-OSX";
		};
		0903B3831C1615EC002241C1 /* PBXContainerItemProxy */ = {
			isa = PBXContainerItemProxy;
			containerPortal = 094526881BEA1CFF0034E72A /* Project object */;
			proxyType = 1;
			remoteGlobalIDString = 0903B3771C1615EC002241C1;
			remoteInfo = "Dip-iOS";
		};
		0903B3B11C1618AF002241C1 /* PBXContainerItemProxy */ = {
			isa = PBXContainerItemProxy;
			containerPortal = 094526881BEA1CFF0034E72A /* Project object */;
			proxyType = 1;
			remoteGlobalIDString = 0903B3A51C1618AF002241C1;
			remoteInfo = "Dip-tvOS";
		};
/* End PBXContainerItemProxy section */

/* Begin PBXFileReference section */
		0903B3581C161543002241C1 /* Dip.framework */ = {isa = PBXFileReference; explicitFileType = wrapper.framework; includeInIndex = 0; path = Dip.framework; sourceTree = BUILT_PRODUCTS_DIR; };
		0903B3611C161543002241C1 /* Dip-OSXTests.xctest */ = {isa = PBXFileReference; explicitFileType = wrapper.cfbundle; includeInIndex = 0; path = "Dip-OSXTests.xctest"; sourceTree = BUILT_PRODUCTS_DIR; };
		0903B3781C1615EC002241C1 /* Dip.framework */ = {isa = PBXFileReference; explicitFileType = wrapper.framework; includeInIndex = 0; path = Dip.framework; sourceTree = BUILT_PRODUCTS_DIR; };
		0903B3811C1615EC002241C1 /* Dip-iOSTests.xctest */ = {isa = PBXFileReference; explicitFileType = wrapper.cfbundle; includeInIndex = 0; path = "Dip-iOSTests.xctest"; sourceTree = BUILT_PRODUCTS_DIR; };
		0903B3A61C1618AF002241C1 /* Dip.framework */ = {isa = PBXFileReference; explicitFileType = wrapper.framework; includeInIndex = 0; path = Dip.framework; sourceTree = BUILT_PRODUCTS_DIR; };
		0903B3AF1C1618AF002241C1 /* Dip-tvOSTests.xctest */ = {isa = PBXFileReference; explicitFileType = wrapper.cfbundle; includeInIndex = 0; path = "Dip-tvOSTests.xctest"; sourceTree = BUILT_PRODUCTS_DIR; };
		0903B4041C162862002241C1 /* Dip.framework */ = {isa = PBXFileReference; explicitFileType = wrapper.framework; includeInIndex = 0; path = Dip.framework; sourceTree = BUILT_PRODUCTS_DIR; };
		0919F4C81C16417000DC3B10 /* Definition.swift */ = {isa = PBXFileReference; lastKnownFileType = sourcecode.swift; name = Definition.swift; path = ../../Sources/Definition.swift; sourceTree = "<group>"; };
		0919F4C91C16417000DC3B10 /* Dip.h */ = {isa = PBXFileReference; lastKnownFileType = sourcecode.c.h; path = Dip.h; sourceTree = "<group>"; };
		0919F4CA1C16417000DC3B10 /* Dip.swift */ = {isa = PBXFileReference; lastKnownFileType = sourcecode.swift; name = Dip.swift; path = ../../Sources/Dip.swift; sourceTree = "<group>"; };
		0919F4CB1C16417000DC3B10 /* Info.plist */ = {isa = PBXFileReference; lastKnownFileType = text.plist.xml; path = Info.plist; sourceTree = "<group>"; };
		0919F4CC1C16417000DC3B10 /* RuntimeArguments.swift */ = {isa = PBXFileReference; lastKnownFileType = sourcecode.swift; name = RuntimeArguments.swift; path = ../../Sources/RuntimeArguments.swift; sourceTree = "<group>"; };
		0919F4CE1C16417000DC3B10 /* ComponentScopeTests.swift */ = {isa = PBXFileReference; lastKnownFileType = sourcecode.swift; name = ComponentScopeTests.swift; path = Sources/ComponentScopeTests.swift; sourceTree = "<group>"; };
		0919F4CF1C16417000DC3B10 /* DefinitionTests.swift */ = {isa = PBXFileReference; lastKnownFileType = sourcecode.swift; name = DefinitionTests.swift; path = Sources/DefinitionTests.swift; sourceTree = "<group>"; };
		0919F4D01C16417000DC3B10 /* DipTests.swift */ = {isa = PBXFileReference; lastKnownFileType = sourcecode.swift; name = DipTests.swift; path = Sources/DipTests.swift; sourceTree = "<group>"; };
		0919F4D11C16417000DC3B10 /* Info.plist */ = {isa = PBXFileReference; lastKnownFileType = text.plist.xml; path = Info.plist; sourceTree = "<group>"; };
<<<<<<< HEAD
		0919F4D21C16417000DC3B10 /* RuntimeArgumentsTests.swift */ = {isa = PBXFileReference; lastKnownFileType = sourcecode.swift; path = RuntimeArgumentsTests.swift; sourceTree = "<group>"; };
		2C15B94F1C25EF7800EA3486 /* ThreadSafetyTests.swift */ = {isa = PBXFileReference; fileEncoding = 4; lastKnownFileType = sourcecode.swift; path = ThreadSafetyTests.swift; sourceTree = "<group>"; };
=======
		0919F4D21C16417000DC3B10 /* RuntimeArgumentsTests.swift */ = {isa = PBXFileReference; lastKnownFileType = sourcecode.swift; name = RuntimeArgumentsTests.swift; path = Sources/RuntimeArgumentsTests.swift; sourceTree = "<group>"; };
		0982AF0B1C5183A000B62463 /* Utils.swift */ = {isa = PBXFileReference; fileEncoding = 4; lastKnownFileType = sourcecode.swift; name = Utils.swift; path = ../../Sources/Utils.swift; sourceTree = "<group>"; };
		09873F551C1E0237000C02F6 /* AutoInjection.swift */ = {isa = PBXFileReference; fileEncoding = 4; lastKnownFileType = sourcecode.swift; name = AutoInjection.swift; path = ../../Sources/AutoInjection.swift; sourceTree = "<group>"; };
		09873F751C1E0249000C02F6 /* AutoInjectionTests.swift */ = {isa = PBXFileReference; fileEncoding = 4; lastKnownFileType = sourcecode.swift; name = AutoInjectionTests.swift; path = Sources/AutoInjectionTests.swift; sourceTree = "<group>"; };
		09B035FB1C5D2AD6001EA5B7 /* AutoWiringTests.swift */ = {isa = PBXFileReference; fileEncoding = 4; lastKnownFileType = sourcecode.swift; name = AutoWiringTests.swift; path = Sources/AutoWiringTests.swift; sourceTree = "<group>"; };
		09B035FF1C5D2B83001EA5B7 /* AutoWiring.swift */ = {isa = PBXFileReference; fileEncoding = 4; lastKnownFileType = sourcecode.swift; name = AutoWiring.swift; path = ../../Sources/AutoWiring.swift; sourceTree = "<group>"; };
		09C20EBF1C8B3BC3009A082B /* ThreadSafetyTests.swift */ = {isa = PBXFileReference; fileEncoding = 4; lastKnownFileType = sourcecode.swift; name = ThreadSafetyTests.swift; path = Sources/ThreadSafetyTests.swift; sourceTree = "<group>"; };
		09D598321C6F9EC100F24D49 /* Utils.swift */ = {isa = PBXFileReference; fileEncoding = 4; lastKnownFileType = sourcecode.swift; name = Utils.swift; path = Sources/Utils.swift; sourceTree = "<group>"; };
>>>>>>> 4dc11a6e
/* End PBXFileReference section */

/* Begin PBXFrameworksBuildPhase section */
		0903B3541C161543002241C1 /* Frameworks */ = {
			isa = PBXFrameworksBuildPhase;
			buildActionMask = 2147483647;
			files = (
			);
			runOnlyForDeploymentPostprocessing = 0;
		};
		0903B35E1C161543002241C1 /* Frameworks */ = {
			isa = PBXFrameworksBuildPhase;
			buildActionMask = 2147483647;
			files = (
				0903B3621C161544002241C1 /* Dip.framework in Frameworks */,
			);
			runOnlyForDeploymentPostprocessing = 0;
		};
		0903B3741C1615EC002241C1 /* Frameworks */ = {
			isa = PBXFrameworksBuildPhase;
			buildActionMask = 2147483647;
			files = (
			);
			runOnlyForDeploymentPostprocessing = 0;
		};
		0903B37E1C1615EC002241C1 /* Frameworks */ = {
			isa = PBXFrameworksBuildPhase;
			buildActionMask = 2147483647;
			files = (
				0903B3821C1615EC002241C1 /* Dip.framework in Frameworks */,
			);
			runOnlyForDeploymentPostprocessing = 0;
		};
		0903B3A21C1618AF002241C1 /* Frameworks */ = {
			isa = PBXFrameworksBuildPhase;
			buildActionMask = 2147483647;
			files = (
			);
			runOnlyForDeploymentPostprocessing = 0;
		};
		0903B3AC1C1618AF002241C1 /* Frameworks */ = {
			isa = PBXFrameworksBuildPhase;
			buildActionMask = 2147483647;
			files = (
				0903B3B01C1618AF002241C1 /* Dip.framework in Frameworks */,
			);
			runOnlyForDeploymentPostprocessing = 0;
		};
		0903B4001C162862002241C1 /* Frameworks */ = {
			isa = PBXFrameworksBuildPhase;
			buildActionMask = 2147483647;
			files = (
			);
			runOnlyForDeploymentPostprocessing = 0;
		};
/* End PBXFrameworksBuildPhase section */

/* Begin PBXGroup section */
		0919F4C71C16417000DC3B10 /* Dip */ = {
			isa = PBXGroup;
			children = (
				0919F4C91C16417000DC3B10 /* Dip.h */,
				0919F4CA1C16417000DC3B10 /* Dip.swift */,
				0919F4C81C16417000DC3B10 /* Definition.swift */,
				0919F4CC1C16417000DC3B10 /* RuntimeArguments.swift */,
				09873F551C1E0237000C02F6 /* AutoInjection.swift */,
				09B035FF1C5D2B83001EA5B7 /* AutoWiring.swift */,
				0982AF0B1C5183A000B62463 /* Utils.swift */,
				0919F4CB1C16417000DC3B10 /* Info.plist */,
			);
			path = Dip;
			sourceTree = "<group>";
		};
		0919F4CD1C16417000DC3B10 /* DipTests */ = {
			isa = PBXGroup;
			children = (
				0919F4D01C16417000DC3B10 /* DipTests.swift */,
				0919F4CF1C16417000DC3B10 /* DefinitionTests.swift */,
				0919F4D21C16417000DC3B10 /* RuntimeArgumentsTests.swift */,
				0919F4CE1C16417000DC3B10 /* ComponentScopeTests.swift */,
				09873F751C1E0249000C02F6 /* AutoInjectionTests.swift */,
				09C20EBF1C8B3BC3009A082B /* ThreadSafetyTests.swift */,
				09B035FB1C5D2AD6001EA5B7 /* AutoWiringTests.swift */,
				09D598321C6F9EC100F24D49 /* Utils.swift */,
				0919F4D11C16417000DC3B10 /* Info.plist */,
				2C15B94F1C25EF7800EA3486 /* ThreadSafetyTests.swift */,
			);
			path = DipTests;
			sourceTree = "<group>";
		};
		094526871BEA1CFF0034E72A = {
			isa = PBXGroup;
			children = (
				0919F4C71C16417000DC3B10 /* Dip */,
				0919F4CD1C16417000DC3B10 /* DipTests */,
				094526921BEA1CFF0034E72A /* Products */,
			);
			indentWidth = 2;
			sourceTree = "<group>";
			tabWidth = 2;
		};
		094526921BEA1CFF0034E72A /* Products */ = {
			isa = PBXGroup;
			children = (
				0903B3581C161543002241C1 /* Dip.framework */,
				0903B3611C161543002241C1 /* Dip-OSXTests.xctest */,
				0903B3781C1615EC002241C1 /* Dip.framework */,
				0903B3811C1615EC002241C1 /* Dip-iOSTests.xctest */,
				0903B3A61C1618AF002241C1 /* Dip.framework */,
				0903B3AF1C1618AF002241C1 /* Dip-tvOSTests.xctest */,
				0903B4041C162862002241C1 /* Dip.framework */,
			);
			name = Products;
			sourceTree = "<group>";
		};
/* End PBXGroup section */

/* Begin PBXHeadersBuildPhase section */
		0903B3551C161543002241C1 /* Headers */ = {
			isa = PBXHeadersBuildPhase;
			buildActionMask = 2147483647;
			files = (
				0919F4D31C16417B00DC3B10 /* Dip.h in Headers */,
			);
			runOnlyForDeploymentPostprocessing = 0;
		};
		0903B3751C1615EC002241C1 /* Headers */ = {
			isa = PBXHeadersBuildPhase;
			buildActionMask = 2147483647;
			files = (
				0919F4D71C16417C00DC3B10 /* Dip.h in Headers */,
			);
			runOnlyForDeploymentPostprocessing = 0;
		};
		0903B3A31C1618AF002241C1 /* Headers */ = {
			isa = PBXHeadersBuildPhase;
			buildActionMask = 2147483647;
			files = (
				0919F4DB1C16417D00DC3B10 /* Dip.h in Headers */,
			);
			runOnlyForDeploymentPostprocessing = 0;
		};
		0903B4011C162862002241C1 /* Headers */ = {
			isa = PBXHeadersBuildPhase;
			buildActionMask = 2147483647;
			files = (
				0919F4DF1C16417E00DC3B10 /* Dip.h in Headers */,
			);
			runOnlyForDeploymentPostprocessing = 0;
		};
/* End PBXHeadersBuildPhase section */

/* Begin PBXNativeTarget section */
		0903B3571C161543002241C1 /* Dip-OSX */ = {
			isa = PBXNativeTarget;
			buildConfigurationList = 0903B36D1C161544002241C1 /* Build configuration list for PBXNativeTarget "Dip-OSX" */;
			buildPhases = (
				0903B3531C161543002241C1 /* Sources */,
				0903B3541C161543002241C1 /* Frameworks */,
				0903B3551C161543002241C1 /* Headers */,
				0903B3561C161543002241C1 /* Resources */,
			);
			buildRules = (
			);
			dependencies = (
			);
			name = "Dip-OSX";
			productName = "Dip-OSX";
			productReference = 0903B3581C161543002241C1 /* Dip.framework */;
			productType = "com.apple.product-type.framework";
		};
		0903B3601C161543002241C1 /* Dip-OSXTests */ = {
			isa = PBXNativeTarget;
			buildConfigurationList = 0903B36E1C161544002241C1 /* Build configuration list for PBXNativeTarget "Dip-OSXTests" */;
			buildPhases = (
				0903B35D1C161543002241C1 /* Sources */,
				0903B35E1C161543002241C1 /* Frameworks */,
				0903B35F1C161543002241C1 /* Resources */,
			);
			buildRules = (
			);
			dependencies = (
				0903B3641C161544002241C1 /* PBXTargetDependency */,
			);
			name = "Dip-OSXTests";
			productName = "Dip-OSXTests";
			productReference = 0903B3611C161543002241C1 /* Dip-OSXTests.xctest */;
			productType = "com.apple.product-type.bundle.unit-test";
		};
		0903B3771C1615EC002241C1 /* Dip-iOS */ = {
			isa = PBXNativeTarget;
			buildConfigurationList = 0903B3891C1615EC002241C1 /* Build configuration list for PBXNativeTarget "Dip-iOS" */;
			buildPhases = (
				0903B3731C1615EC002241C1 /* Sources */,
				0903B3741C1615EC002241C1 /* Frameworks */,
				0903B3751C1615EC002241C1 /* Headers */,
				0903B3761C1615EC002241C1 /* Resources */,
			);
			buildRules = (
			);
			dependencies = (
			);
			name = "Dip-iOS";
			productName = "Dip-iOS";
			productReference = 0903B3781C1615EC002241C1 /* Dip.framework */;
			productType = "com.apple.product-type.framework";
		};
		0903B3801C1615EC002241C1 /* Dip-iOSTests */ = {
			isa = PBXNativeTarget;
			buildConfigurationList = 0903B38C1C1615EC002241C1 /* Build configuration list for PBXNativeTarget "Dip-iOSTests" */;
			buildPhases = (
				0903B37D1C1615EC002241C1 /* Sources */,
				0903B37E1C1615EC002241C1 /* Frameworks */,
				0903B37F1C1615EC002241C1 /* Resources */,
			);
			buildRules = (
			);
			dependencies = (
				0903B3841C1615EC002241C1 /* PBXTargetDependency */,
			);
			name = "Dip-iOSTests";
			productName = "Dip-iOSTests";
			productReference = 0903B3811C1615EC002241C1 /* Dip-iOSTests.xctest */;
			productType = "com.apple.product-type.bundle.unit-test";
		};
		0903B3A51C1618AF002241C1 /* Dip-tvOS */ = {
			isa = PBXNativeTarget;
			buildConfigurationList = 0903B3B71C1618AF002241C1 /* Build configuration list for PBXNativeTarget "Dip-tvOS" */;
			buildPhases = (
				0903B3A11C1618AF002241C1 /* Sources */,
				0903B3A21C1618AF002241C1 /* Frameworks */,
				0903B3A31C1618AF002241C1 /* Headers */,
				0903B3A41C1618AF002241C1 /* Resources */,
			);
			buildRules = (
			);
			dependencies = (
			);
			name = "Dip-tvOS";
			productName = "Dip-tvOS";
			productReference = 0903B3A61C1618AF002241C1 /* Dip.framework */;
			productType = "com.apple.product-type.framework";
		};
		0903B3AE1C1618AF002241C1 /* Dip-tvOSTests */ = {
			isa = PBXNativeTarget;
			buildConfigurationList = 0903B3BA1C1618AF002241C1 /* Build configuration list for PBXNativeTarget "Dip-tvOSTests" */;
			buildPhases = (
				0903B3AB1C1618AF002241C1 /* Sources */,
				0903B3AC1C1618AF002241C1 /* Frameworks */,
				0903B3AD1C1618AF002241C1 /* Resources */,
			);
			buildRules = (
			);
			dependencies = (
				0903B3B21C1618AF002241C1 /* PBXTargetDependency */,
			);
			name = "Dip-tvOSTests";
			productName = "Dip-tvOSTests";
			productReference = 0903B3AF1C1618AF002241C1 /* Dip-tvOSTests.xctest */;
			productType = "com.apple.product-type.bundle.unit-test";
		};
		0903B4031C162862002241C1 /* Dip-watchOS */ = {
			isa = PBXNativeTarget;
			buildConfigurationList = 0903B4091C162862002241C1 /* Build configuration list for PBXNativeTarget "Dip-watchOS" */;
			buildPhases = (
				0903B3FF1C162862002241C1 /* Sources */,
				0903B4001C162862002241C1 /* Frameworks */,
				0903B4011C162862002241C1 /* Headers */,
				0903B4021C162862002241C1 /* Resources */,
			);
			buildRules = (
			);
			dependencies = (
			);
			name = "Dip-watchOS";
			productName = "Dip-watchOS";
			productReference = 0903B4041C162862002241C1 /* Dip.framework */;
			productType = "com.apple.product-type.framework";
		};
/* End PBXNativeTarget section */

/* Begin PBXProject section */
		094526881BEA1CFF0034E72A /* Project object */ = {
			isa = PBXProject;
			attributes = {
				LastSwiftUpdateCheck = 0710;
				LastUpgradeCheck = 0710;
				ORGANIZATIONNAME = AliSoftware;
				TargetAttributes = {
					0903B3571C161543002241C1 = {
						CreatedOnToolsVersion = 7.1.1;
					};
					0903B3601C161543002241C1 = {
						CreatedOnToolsVersion = 7.1.1;
					};
					0903B3771C1615EC002241C1 = {
						CreatedOnToolsVersion = 7.1.1;
					};
					0903B3801C1615EC002241C1 = {
						CreatedOnToolsVersion = 7.1.1;
					};
					0903B3A51C1618AF002241C1 = {
						CreatedOnToolsVersion = 7.1.1;
					};
					0903B3AE1C1618AF002241C1 = {
						CreatedOnToolsVersion = 7.1.1;
					};
					0903B4031C162862002241C1 = {
						CreatedOnToolsVersion = 7.1.1;
					};
				};
			};
			buildConfigurationList = 0945268B1BEA1CFF0034E72A /* Build configuration list for PBXProject "Dip" */;
			compatibilityVersion = "Xcode 3.2";
			developmentRegion = English;
			hasScannedForEncodings = 0;
			knownRegions = (
				en,
			);
			mainGroup = 094526871BEA1CFF0034E72A;
			productRefGroup = 094526921BEA1CFF0034E72A /* Products */;
			projectDirPath = "";
			projectRoot = "";
			targets = (
				0903B3571C161543002241C1 /* Dip-OSX */,
				0903B3601C161543002241C1 /* Dip-OSXTests */,
				0903B3771C1615EC002241C1 /* Dip-iOS */,
				0903B3801C1615EC002241C1 /* Dip-iOSTests */,
				0903B3A51C1618AF002241C1 /* Dip-tvOS */,
				0903B3AE1C1618AF002241C1 /* Dip-tvOSTests */,
				0903B4031C162862002241C1 /* Dip-watchOS */,
			);
		};
/* End PBXProject section */

/* Begin PBXResourcesBuildPhase section */
		0903B3561C161543002241C1 /* Resources */ = {
			isa = PBXResourcesBuildPhase;
			buildActionMask = 2147483647;
			files = (
			);
			runOnlyForDeploymentPostprocessing = 0;
		};
		0903B35F1C161543002241C1 /* Resources */ = {
			isa = PBXResourcesBuildPhase;
			buildActionMask = 2147483647;
			files = (
			);
			runOnlyForDeploymentPostprocessing = 0;
		};
		0903B3761C1615EC002241C1 /* Resources */ = {
			isa = PBXResourcesBuildPhase;
			buildActionMask = 2147483647;
			files = (
			);
			runOnlyForDeploymentPostprocessing = 0;
		};
		0903B37F1C1615EC002241C1 /* Resources */ = {
			isa = PBXResourcesBuildPhase;
			buildActionMask = 2147483647;
			files = (
			);
			runOnlyForDeploymentPostprocessing = 0;
		};
		0903B3A41C1618AF002241C1 /* Resources */ = {
			isa = PBXResourcesBuildPhase;
			buildActionMask = 2147483647;
			files = (
			);
			runOnlyForDeploymentPostprocessing = 0;
		};
		0903B3AD1C1618AF002241C1 /* Resources */ = {
			isa = PBXResourcesBuildPhase;
			buildActionMask = 2147483647;
			files = (
			);
			runOnlyForDeploymentPostprocessing = 0;
		};
		0903B4021C162862002241C1 /* Resources */ = {
			isa = PBXResourcesBuildPhase;
			buildActionMask = 2147483647;
			files = (
			);
			runOnlyForDeploymentPostprocessing = 0;
		};
/* End PBXResourcesBuildPhase section */

/* Begin PBXSourcesBuildPhase section */
		0903B3531C161543002241C1 /* Sources */ = {
			isa = PBXSourcesBuildPhase;
			buildActionMask = 2147483647;
			files = (
				0982AF0C1C5183A000B62463 /* Utils.swift in Sources */,
				0919F4D51C16417B00DC3B10 /* Definition.swift in Sources */,
				09B036001C5D2B83001EA5B7 /* AutoWiring.swift in Sources */,
				0919F4D41C16417B00DC3B10 /* Dip.swift in Sources */,
				09873F561C1E0237000C02F6 /* AutoInjection.swift in Sources */,
				0919F4D61C16417B00DC3B10 /* RuntimeArguments.swift in Sources */,
			);
			runOnlyForDeploymentPostprocessing = 0;
		};
		0903B35D1C161543002241C1 /* Sources */ = {
			isa = PBXSourcesBuildPhase;
			buildActionMask = 2147483647;
			files = (
				0919F4E61C16419300DC3B10 /* ComponentScopeTests.swift in Sources */,
<<<<<<< HEAD
				2C15B9511C25F01200EA3486 /* ThreadSafetyTests.swift in Sources */,
=======
				09C20EC11C8B3BFD009A082B /* ThreadSafetyTests.swift in Sources */,
>>>>>>> 4dc11a6e
				0919F4E41C16419300DC3B10 /* DefinitionTests.swift in Sources */,
				09D598331C6F9EC100F24D49 /* Utils.swift in Sources */,
				09B035FC1C5D2AD6001EA5B7 /* AutoWiringTests.swift in Sources */,
				0919F4E31C16419300DC3B10 /* DipTests.swift in Sources */,
				0919F4E51C16419300DC3B10 /* RuntimeArgumentsTests.swift in Sources */,
				09873F771C1E024E000C02F6 /* AutoInjectionTests.swift in Sources */,
			);
			runOnlyForDeploymentPostprocessing = 0;
		};
		0903B3731C1615EC002241C1 /* Sources */ = {
			isa = PBXSourcesBuildPhase;
			buildActionMask = 2147483647;
			files = (
				0982AF0D1C5183A000B62463 /* Utils.swift in Sources */,
				0919F4D91C16417C00DC3B10 /* Definition.swift in Sources */,
				09B036011C5D2B83001EA5B7 /* AutoWiring.swift in Sources */,
				0919F4D81C16417C00DC3B10 /* Dip.swift in Sources */,
				09873F7A1C1E0252000C02F6 /* AutoInjection.swift in Sources */,
				0919F4DA1C16417C00DC3B10 /* RuntimeArguments.swift in Sources */,
			);
			runOnlyForDeploymentPostprocessing = 0;
		};
		0903B37D1C1615EC002241C1 /* Sources */ = {
			isa = PBXSourcesBuildPhase;
			buildActionMask = 2147483647;
			files = (
				0919F4EA1C16419400DC3B10 /* ComponentScopeTests.swift in Sources */,
<<<<<<< HEAD
				2C15B9521C25F01300EA3486 /* ThreadSafetyTests.swift in Sources */,
=======
				09C20EC21C8B3BFE009A082B /* ThreadSafetyTests.swift in Sources */,
>>>>>>> 4dc11a6e
				0919F4E81C16419400DC3B10 /* DefinitionTests.swift in Sources */,
				09D598341C6F9EC100F24D49 /* Utils.swift in Sources */,
				09B035FD1C5D2AD6001EA5B7 /* AutoWiringTests.swift in Sources */,
				0919F4E71C16419400DC3B10 /* DipTests.swift in Sources */,
				0919F4E91C16419400DC3B10 /* RuntimeArgumentsTests.swift in Sources */,
				09873F781C1E024E000C02F6 /* AutoInjectionTests.swift in Sources */,
			);
			runOnlyForDeploymentPostprocessing = 0;
		};
		0903B3A11C1618AF002241C1 /* Sources */ = {
			isa = PBXSourcesBuildPhase;
			buildActionMask = 2147483647;
			files = (
				0982AF0E1C5183A000B62463 /* Utils.swift in Sources */,
				0919F4DD1C16417D00DC3B10 /* Definition.swift in Sources */,
				09B036021C5D2B83001EA5B7 /* AutoWiring.swift in Sources */,
				0919F4DC1C16417D00DC3B10 /* Dip.swift in Sources */,
				09873F7B1C1E0253000C02F6 /* AutoInjection.swift in Sources */,
				0919F4DE1C16417D00DC3B10 /* RuntimeArguments.swift in Sources */,
			);
			runOnlyForDeploymentPostprocessing = 0;
		};
		0903B3AB1C1618AF002241C1 /* Sources */ = {
			isa = PBXSourcesBuildPhase;
			buildActionMask = 2147483647;
			files = (
				0919F4EE1C16419500DC3B10 /* ComponentScopeTests.swift in Sources */,
<<<<<<< HEAD
				2C15B9531C25F01500EA3486 /* ThreadSafetyTests.swift in Sources */,
=======
				09C20EC31C8B3BFF009A082B /* ThreadSafetyTests.swift in Sources */,
>>>>>>> 4dc11a6e
				0919F4EC1C16419500DC3B10 /* DefinitionTests.swift in Sources */,
				09D598351C6F9EC100F24D49 /* Utils.swift in Sources */,
				09B035FE1C5D2AD6001EA5B7 /* AutoWiringTests.swift in Sources */,
				0919F4EB1C16419500DC3B10 /* DipTests.swift in Sources */,
				0919F4ED1C16419500DC3B10 /* RuntimeArgumentsTests.swift in Sources */,
				09873F791C1E024F000C02F6 /* AutoInjectionTests.swift in Sources */,
			);
			runOnlyForDeploymentPostprocessing = 0;
		};
		0903B3FF1C162862002241C1 /* Sources */ = {
			isa = PBXSourcesBuildPhase;
			buildActionMask = 2147483647;
			files = (
				0982AF0F1C5183A000B62463 /* Utils.swift in Sources */,
				0919F4E11C16417E00DC3B10 /* Definition.swift in Sources */,
				09B036031C5D2B83001EA5B7 /* AutoWiring.swift in Sources */,
				0919F4E01C16417E00DC3B10 /* Dip.swift in Sources */,
				09873F7C1C1E0254000C02F6 /* AutoInjection.swift in Sources */,
				0919F4E21C16417E00DC3B10 /* RuntimeArguments.swift in Sources */,
			);
			runOnlyForDeploymentPostprocessing = 0;
		};
/* End PBXSourcesBuildPhase section */

/* Begin PBXTargetDependency section */
		0903B3641C161544002241C1 /* PBXTargetDependency */ = {
			isa = PBXTargetDependency;
			target = 0903B3571C161543002241C1 /* Dip-OSX */;
			targetProxy = 0903B3631C161544002241C1 /* PBXContainerItemProxy */;
		};
		0903B3841C1615EC002241C1 /* PBXTargetDependency */ = {
			isa = PBXTargetDependency;
			target = 0903B3771C1615EC002241C1 /* Dip-iOS */;
			targetProxy = 0903B3831C1615EC002241C1 /* PBXContainerItemProxy */;
		};
		0903B3B21C1618AF002241C1 /* PBXTargetDependency */ = {
			isa = PBXTargetDependency;
			target = 0903B3A51C1618AF002241C1 /* Dip-tvOS */;
			targetProxy = 0903B3B11C1618AF002241C1 /* PBXContainerItemProxy */;
		};
/* End PBXTargetDependency section */

/* Begin XCBuildConfiguration section */
		0903B3691C161544002241C1 /* Debug */ = {
			isa = XCBuildConfiguration;
			buildSettings = {
				"CODE_SIGN_IDENTITY[sdk=*]" = "";
				COMBINE_HIDPI_IMAGES = YES;
				DEFINES_MODULE = YES;
				DYLIB_COMPATIBILITY_VERSION = 1;
				DYLIB_CURRENT_VERSION = 1;
				DYLIB_INSTALL_NAME_BASE = "@rpath";
				FRAMEWORK_VERSION = A;
				GCC_PREPROCESSOR_DEFINITIONS = (
					"DEBUG=1",
					"$(inherited)",
					"iOS=1",
				);
				INSTALL_PATH = "$(LOCAL_LIBRARY_DIR)/Frameworks";
				LD_RUNPATH_SEARCH_PATHS = "$(inherited) @executable_path/../Frameworks @loader_path/Frameworks";
				MACOSX_DEPLOYMENT_TARGET = 10.9;
				PRODUCT_BUNDLE_IDENTIFIER = "com.alisoftware.Dip-OSX";
				PRODUCT_NAME = Dip;
				SDKROOT = macosx;
				SKIP_INSTALL = YES;
			};
			name = Debug;
		};
		0903B36A1C161544002241C1 /* Release */ = {
			isa = XCBuildConfiguration;
			buildSettings = {
				"CODE_SIGN_IDENTITY[sdk=*]" = "";
				COMBINE_HIDPI_IMAGES = YES;
				DEFINES_MODULE = YES;
				DYLIB_COMPATIBILITY_VERSION = 1;
				DYLIB_CURRENT_VERSION = 1;
				DYLIB_INSTALL_NAME_BASE = "@rpath";
				FRAMEWORK_VERSION = A;
				INSTALL_PATH = "$(LOCAL_LIBRARY_DIR)/Frameworks";
				LD_RUNPATH_SEARCH_PATHS = "$(inherited) @executable_path/../Frameworks @loader_path/Frameworks";
				MACOSX_DEPLOYMENT_TARGET = 10.9;
				PRODUCT_BUNDLE_IDENTIFIER = "com.alisoftware.Dip-OSX";
				PRODUCT_NAME = Dip;
				SDKROOT = macosx;
				SKIP_INSTALL = YES;
			};
			name = Release;
		};
		0903B36B1C161544002241C1 /* Debug */ = {
			isa = XCBuildConfiguration;
			buildSettings = {
				"CODE_SIGN_IDENTITY[sdk=*]" = "";
				COMBINE_HIDPI_IMAGES = YES;
				INFOPLIST_FILE = DipTests/Info.plist;
				LD_RUNPATH_SEARCH_PATHS = "$(inherited) @executable_path/../Frameworks @loader_path/../Frameworks";
				MACOSX_DEPLOYMENT_TARGET = 10.11;
				PRODUCT_BUNDLE_IDENTIFIER = "com.alisoftware.Dip-OSXTests";
				PRODUCT_NAME = "$(TARGET_NAME)";
				SDKROOT = macosx;
			};
			name = Debug;
		};
		0903B36C1C161544002241C1 /* Release */ = {
			isa = XCBuildConfiguration;
			buildSettings = {
				"CODE_SIGN_IDENTITY[sdk=*]" = "";
				COMBINE_HIDPI_IMAGES = YES;
				INFOPLIST_FILE = DipTests/Info.plist;
				LD_RUNPATH_SEARCH_PATHS = "$(inherited) @executable_path/../Frameworks @loader_path/../Frameworks";
				MACOSX_DEPLOYMENT_TARGET = 10.11;
				PRODUCT_BUNDLE_IDENTIFIER = "com.alisoftware.Dip-OSXTests";
				PRODUCT_NAME = "$(TARGET_NAME)";
				SDKROOT = macosx;
			};
			name = Release;
		};
		0903B38A1C1615EC002241C1 /* Debug */ = {
			isa = XCBuildConfiguration;
			buildSettings = {
				CODE_SIGN_IDENTITY = "iPhone Developer";
				DEFINES_MODULE = YES;
				DYLIB_COMPATIBILITY_VERSION = 1;
				DYLIB_CURRENT_VERSION = 1;
				DYLIB_INSTALL_NAME_BASE = "@rpath";
				INSTALL_PATH = "$(LOCAL_LIBRARY_DIR)/Frameworks";
				IPHONEOS_DEPLOYMENT_TARGET = 8.0;
				LD_RUNPATH_SEARCH_PATHS = "$(inherited) @executable_path/Frameworks @loader_path/Frameworks";
				PRODUCT_BUNDLE_IDENTIFIER = "com.alisoftware.Dip-iOS";
				PRODUCT_NAME = Dip;
				SKIP_INSTALL = YES;
			};
			name = Debug;
		};
		0903B38B1C1615EC002241C1 /* Release */ = {
			isa = XCBuildConfiguration;
			buildSettings = {
				CODE_SIGN_IDENTITY = "iPhone Developer";
				DEFINES_MODULE = YES;
				DYLIB_COMPATIBILITY_VERSION = 1;
				DYLIB_CURRENT_VERSION = 1;
				DYLIB_INSTALL_NAME_BASE = "@rpath";
				INSTALL_PATH = "$(LOCAL_LIBRARY_DIR)/Frameworks";
				IPHONEOS_DEPLOYMENT_TARGET = 8.0;
				LD_RUNPATH_SEARCH_PATHS = "$(inherited) @executable_path/Frameworks @loader_path/Frameworks";
				PRODUCT_BUNDLE_IDENTIFIER = "com.alisoftware.Dip-iOS";
				PRODUCT_NAME = Dip;
				SKIP_INSTALL = YES;
			};
			name = Release;
		};
		0903B38D1C1615EC002241C1 /* Debug */ = {
			isa = XCBuildConfiguration;
			buildSettings = {
				INFOPLIST_FILE = DipTests/Info.plist;
				IPHONEOS_DEPLOYMENT_TARGET = 9.1;
				LD_RUNPATH_SEARCH_PATHS = "$(inherited) @executable_path/Frameworks @loader_path/Frameworks";
				PRODUCT_BUNDLE_IDENTIFIER = "com.alisoftware.Dip-iOSTests";
				PRODUCT_NAME = "$(TARGET_NAME)";
			};
			name = Debug;
		};
		0903B38E1C1615EC002241C1 /* Release */ = {
			isa = XCBuildConfiguration;
			buildSettings = {
				INFOPLIST_FILE = DipTests/Info.plist;
				IPHONEOS_DEPLOYMENT_TARGET = 9.1;
				LD_RUNPATH_SEARCH_PATHS = "$(inherited) @executable_path/Frameworks @loader_path/Frameworks";
				PRODUCT_BUNDLE_IDENTIFIER = "com.alisoftware.Dip-iOSTests";
				PRODUCT_NAME = "$(TARGET_NAME)";
			};
			name = Release;
		};
		0903B3B81C1618AF002241C1 /* Debug */ = {
			isa = XCBuildConfiguration;
			buildSettings = {
				CODE_SIGN_IDENTITY = "iPhone Developer";
				DEFINES_MODULE = YES;
				DYLIB_COMPATIBILITY_VERSION = 1;
				DYLIB_CURRENT_VERSION = 1;
				DYLIB_INSTALL_NAME_BASE = "@rpath";
				INSTALL_PATH = "$(LOCAL_LIBRARY_DIR)/Frameworks";
				LD_RUNPATH_SEARCH_PATHS = "$(inherited) @executable_path/Frameworks @loader_path/Frameworks";
				PRODUCT_BUNDLE_IDENTIFIER = "com.alisoftware.Dip-tvOS";
				PRODUCT_NAME = Dip;
				SDKROOT = appletvos;
				SKIP_INSTALL = YES;
				TARGETED_DEVICE_FAMILY = 3;
				TVOS_DEPLOYMENT_TARGET = 9.0;
			};
			name = Debug;
		};
		0903B3B91C1618AF002241C1 /* Release */ = {
			isa = XCBuildConfiguration;
			buildSettings = {
				CODE_SIGN_IDENTITY = "iPhone Developer";
				DEFINES_MODULE = YES;
				DYLIB_COMPATIBILITY_VERSION = 1;
				DYLIB_CURRENT_VERSION = 1;
				DYLIB_INSTALL_NAME_BASE = "@rpath";
				INSTALL_PATH = "$(LOCAL_LIBRARY_DIR)/Frameworks";
				LD_RUNPATH_SEARCH_PATHS = "$(inherited) @executable_path/Frameworks @loader_path/Frameworks";
				PRODUCT_BUNDLE_IDENTIFIER = "com.alisoftware.Dip-tvOS";
				PRODUCT_NAME = Dip;
				SDKROOT = appletvos;
				SKIP_INSTALL = YES;
				TARGETED_DEVICE_FAMILY = 3;
				TVOS_DEPLOYMENT_TARGET = 9.0;
			};
			name = Release;
		};
		0903B3BB1C1618AF002241C1 /* Debug */ = {
			isa = XCBuildConfiguration;
			buildSettings = {
				INFOPLIST_FILE = DipTests/Info.plist;
				LD_RUNPATH_SEARCH_PATHS = "$(inherited) @executable_path/Frameworks @loader_path/Frameworks";
				PRODUCT_BUNDLE_IDENTIFIER = "com.alisoftware.Dip-tvOSTests";
				PRODUCT_NAME = "$(TARGET_NAME)";
				SDKROOT = appletvos;
				TVOS_DEPLOYMENT_TARGET = 9.0;
			};
			name = Debug;
		};
		0903B3BC1C1618AF002241C1 /* Release */ = {
			isa = XCBuildConfiguration;
			buildSettings = {
				INFOPLIST_FILE = DipTests/Info.plist;
				LD_RUNPATH_SEARCH_PATHS = "$(inherited) @executable_path/Frameworks @loader_path/Frameworks";
				PRODUCT_BUNDLE_IDENTIFIER = "com.alisoftware.Dip-tvOSTests";
				PRODUCT_NAME = "$(TARGET_NAME)";
				SDKROOT = appletvos;
				TVOS_DEPLOYMENT_TARGET = 9.0;
			};
			name = Release;
		};
		0903B40A1C162862002241C1 /* Debug */ = {
			isa = XCBuildConfiguration;
			buildSettings = {
				APPLICATION_EXTENSION_API_ONLY = YES;
				DEFINES_MODULE = YES;
				DYLIB_COMPATIBILITY_VERSION = 1;
				DYLIB_CURRENT_VERSION = 1;
				DYLIB_INSTALL_NAME_BASE = "@rpath";
				INSTALL_PATH = "$(LOCAL_LIBRARY_DIR)/Frameworks";
				LD_RUNPATH_SEARCH_PATHS = "$(inherited) @executable_path/Frameworks @loader_path/Frameworks";
				PRODUCT_BUNDLE_IDENTIFIER = "com.alisoftware.Dip-watchOS";
				PRODUCT_NAME = Dip;
				SDKROOT = watchos;
				SKIP_INSTALL = YES;
				TARGETED_DEVICE_FAMILY = 4;
				WATCHOS_DEPLOYMENT_TARGET = 2.0;
			};
			name = Debug;
		};
		0903B40B1C162862002241C1 /* Release */ = {
			isa = XCBuildConfiguration;
			buildSettings = {
				APPLICATION_EXTENSION_API_ONLY = YES;
				DEFINES_MODULE = YES;
				DYLIB_COMPATIBILITY_VERSION = 1;
				DYLIB_CURRENT_VERSION = 1;
				DYLIB_INSTALL_NAME_BASE = "@rpath";
				INSTALL_PATH = "$(LOCAL_LIBRARY_DIR)/Frameworks";
				LD_RUNPATH_SEARCH_PATHS = "$(inherited) @executable_path/Frameworks @loader_path/Frameworks";
				PRODUCT_BUNDLE_IDENTIFIER = "com.alisoftware.Dip-watchOS";
				PRODUCT_NAME = Dip;
				SDKROOT = watchos;
				SKIP_INSTALL = YES;
				TARGETED_DEVICE_FAMILY = 4;
				WATCHOS_DEPLOYMENT_TARGET = 2.0;
			};
			name = Release;
		};
		094526A31BEA1CFF0034E72A /* Debug */ = {
			isa = XCBuildConfiguration;
			buildSettings = {
				ALWAYS_SEARCH_USER_PATHS = NO;
				CLANG_CXX_LANGUAGE_STANDARD = "gnu++0x";
				CLANG_CXX_LIBRARY = "libc++";
				CLANG_ENABLE_MODULES = YES;
				CLANG_ENABLE_OBJC_ARC = YES;
				CLANG_WARN_BOOL_CONVERSION = YES;
				CLANG_WARN_CONSTANT_CONVERSION = YES;
				CLANG_WARN_DIRECT_OBJC_ISA_USAGE = YES_ERROR;
				CLANG_WARN_EMPTY_BODY = YES;
				CLANG_WARN_ENUM_CONVERSION = YES;
				CLANG_WARN_INT_CONVERSION = YES;
				CLANG_WARN_OBJC_ROOT_CLASS = YES_ERROR;
				CLANG_WARN_UNREACHABLE_CODE = YES;
				CLANG_WARN__DUPLICATE_METHOD_MATCH = YES;
				"CODE_SIGN_IDENTITY[sdk=iphoneos*]" = "iPhone Developer";
				COPY_PHASE_STRIP = NO;
				CURRENT_PROJECT_VERSION = 4.3.0;
				DEBUG_INFORMATION_FORMAT = dwarf;
				ENABLE_STRICT_OBJC_MSGSEND = YES;
				ENABLE_TESTABILITY = YES;
				GCC_C_LANGUAGE_STANDARD = gnu99;
				GCC_DYNAMIC_NO_PIC = NO;
				GCC_NO_COMMON_BLOCKS = YES;
				GCC_OPTIMIZATION_LEVEL = 0;
				GCC_PREPROCESSOR_DEFINITIONS = (
					"DEBUG=1",
					"$(inherited)",
				);
				GCC_WARN_64_TO_32_BIT_CONVERSION = YES;
				GCC_WARN_ABOUT_RETURN_TYPE = YES_ERROR;
				GCC_WARN_UNDECLARED_SELECTOR = YES;
				GCC_WARN_UNINITIALIZED_AUTOS = YES_AGGRESSIVE;
				GCC_WARN_UNUSED_FUNCTION = YES;
				GCC_WARN_UNUSED_VARIABLE = YES;
				INFOPLIST_FILE = Dip/Info.plist;
				IPHONEOS_DEPLOYMENT_TARGET = 8.0;
				MTL_ENABLE_DEBUG_INFO = YES;
				ONLY_ACTIVE_ARCH = YES;
				SDKROOT = iphoneos;
				SWIFT_OPTIMIZATION_LEVEL = "-Onone";
				TARGETED_DEVICE_FAMILY = "1,2";
				VERSIONING_SYSTEM = "apple-generic";
				VERSION_INFO_PREFIX = "";
			};
			name = Debug;
		};
		094526A41BEA1CFF0034E72A /* Release */ = {
			isa = XCBuildConfiguration;
			buildSettings = {
				ALWAYS_SEARCH_USER_PATHS = NO;
				CLANG_CXX_LANGUAGE_STANDARD = "gnu++0x";
				CLANG_CXX_LIBRARY = "libc++";
				CLANG_ENABLE_MODULES = YES;
				CLANG_ENABLE_OBJC_ARC = YES;
				CLANG_WARN_BOOL_CONVERSION = YES;
				CLANG_WARN_CONSTANT_CONVERSION = YES;
				CLANG_WARN_DIRECT_OBJC_ISA_USAGE = YES_ERROR;
				CLANG_WARN_EMPTY_BODY = YES;
				CLANG_WARN_ENUM_CONVERSION = YES;
				CLANG_WARN_INT_CONVERSION = YES;
				CLANG_WARN_OBJC_ROOT_CLASS = YES_ERROR;
				CLANG_WARN_UNREACHABLE_CODE = YES;
				CLANG_WARN__DUPLICATE_METHOD_MATCH = YES;
				"CODE_SIGN_IDENTITY[sdk=iphoneos*]" = "iPhone Developer";
				COPY_PHASE_STRIP = NO;
				CURRENT_PROJECT_VERSION = 4.3.0;
				DEBUG_INFORMATION_FORMAT = "dwarf-with-dsym";
				ENABLE_NS_ASSERTIONS = NO;
				ENABLE_STRICT_OBJC_MSGSEND = YES;
				GCC_C_LANGUAGE_STANDARD = gnu99;
				GCC_NO_COMMON_BLOCKS = YES;
				GCC_WARN_64_TO_32_BIT_CONVERSION = YES;
				GCC_WARN_ABOUT_RETURN_TYPE = YES_ERROR;
				GCC_WARN_UNDECLARED_SELECTOR = YES;
				GCC_WARN_UNINITIALIZED_AUTOS = YES_AGGRESSIVE;
				GCC_WARN_UNUSED_FUNCTION = YES;
				GCC_WARN_UNUSED_VARIABLE = YES;
				INFOPLIST_FILE = Dip/Info.plist;
				IPHONEOS_DEPLOYMENT_TARGET = 8.0;
				MTL_ENABLE_DEBUG_INFO = NO;
				SDKROOT = iphoneos;
				TARGETED_DEVICE_FAMILY = "1,2";
				VALIDATE_PRODUCT = YES;
				VERSIONING_SYSTEM = "apple-generic";
				VERSION_INFO_PREFIX = "";
			};
			name = Release;
		};
/* End XCBuildConfiguration section */

/* Begin XCConfigurationList section */
		0903B36D1C161544002241C1 /* Build configuration list for PBXNativeTarget "Dip-OSX" */ = {
			isa = XCConfigurationList;
			buildConfigurations = (
				0903B3691C161544002241C1 /* Debug */,
				0903B36A1C161544002241C1 /* Release */,
			);
			defaultConfigurationIsVisible = 0;
			defaultConfigurationName = Release;
		};
		0903B36E1C161544002241C1 /* Build configuration list for PBXNativeTarget "Dip-OSXTests" */ = {
			isa = XCConfigurationList;
			buildConfigurations = (
				0903B36B1C161544002241C1 /* Debug */,
				0903B36C1C161544002241C1 /* Release */,
			);
			defaultConfigurationIsVisible = 0;
			defaultConfigurationName = Release;
		};
		0903B3891C1615EC002241C1 /* Build configuration list for PBXNativeTarget "Dip-iOS" */ = {
			isa = XCConfigurationList;
			buildConfigurations = (
				0903B38A1C1615EC002241C1 /* Debug */,
				0903B38B1C1615EC002241C1 /* Release */,
			);
			defaultConfigurationIsVisible = 0;
			defaultConfigurationName = Release;
		};
		0903B38C1C1615EC002241C1 /* Build configuration list for PBXNativeTarget "Dip-iOSTests" */ = {
			isa = XCConfigurationList;
			buildConfigurations = (
				0903B38D1C1615EC002241C1 /* Debug */,
				0903B38E1C1615EC002241C1 /* Release */,
			);
			defaultConfigurationIsVisible = 0;
			defaultConfigurationName = Release;
		};
		0903B3B71C1618AF002241C1 /* Build configuration list for PBXNativeTarget "Dip-tvOS" */ = {
			isa = XCConfigurationList;
			buildConfigurations = (
				0903B3B81C1618AF002241C1 /* Debug */,
				0903B3B91C1618AF002241C1 /* Release */,
			);
			defaultConfigurationIsVisible = 0;
			defaultConfigurationName = Release;
		};
		0903B3BA1C1618AF002241C1 /* Build configuration list for PBXNativeTarget "Dip-tvOSTests" */ = {
			isa = XCConfigurationList;
			buildConfigurations = (
				0903B3BB1C1618AF002241C1 /* Debug */,
				0903B3BC1C1618AF002241C1 /* Release */,
			);
			defaultConfigurationIsVisible = 0;
			defaultConfigurationName = Release;
		};
		0903B4091C162862002241C1 /* Build configuration list for PBXNativeTarget "Dip-watchOS" */ = {
			isa = XCConfigurationList;
			buildConfigurations = (
				0903B40A1C162862002241C1 /* Debug */,
				0903B40B1C162862002241C1 /* Release */,
			);
			defaultConfigurationIsVisible = 0;
			defaultConfigurationName = Release;
		};
		0945268B1BEA1CFF0034E72A /* Build configuration list for PBXProject "Dip" */ = {
			isa = XCConfigurationList;
			buildConfigurations = (
				094526A31BEA1CFF0034E72A /* Debug */,
				094526A41BEA1CFF0034E72A /* Release */,
			);
			defaultConfigurationIsVisible = 0;
			defaultConfigurationName = Release;
		};
/* End XCConfigurationList section */
	};
	rootObject = 094526881BEA1CFF0034E72A /* Project object */;
}<|MERGE_RESOLUTION|>--- conflicted
+++ resolved
@@ -38,11 +38,6 @@
 		0919F4EC1C16419500DC3B10 /* DefinitionTests.swift in Sources */ = {isa = PBXBuildFile; fileRef = 0919F4CF1C16417000DC3B10 /* DefinitionTests.swift */; };
 		0919F4ED1C16419500DC3B10 /* RuntimeArgumentsTests.swift in Sources */ = {isa = PBXBuildFile; fileRef = 0919F4D21C16417000DC3B10 /* RuntimeArgumentsTests.swift */; };
 		0919F4EE1C16419500DC3B10 /* ComponentScopeTests.swift in Sources */ = {isa = PBXBuildFile; fileRef = 0919F4CE1C16417000DC3B10 /* ComponentScopeTests.swift */; };
-<<<<<<< HEAD
-		2C15B9511C25F01200EA3486 /* ThreadSafetyTests.swift in Sources */ = {isa = PBXBuildFile; fileRef = 2C15B94F1C25EF7800EA3486 /* ThreadSafetyTests.swift */; };
-		2C15B9521C25F01300EA3486 /* ThreadSafetyTests.swift in Sources */ = {isa = PBXBuildFile; fileRef = 2C15B94F1C25EF7800EA3486 /* ThreadSafetyTests.swift */; };
-		2C15B9531C25F01500EA3486 /* ThreadSafetyTests.swift in Sources */ = {isa = PBXBuildFile; fileRef = 2C15B94F1C25EF7800EA3486 /* ThreadSafetyTests.swift */; };
-=======
 		0982AF0C1C5183A000B62463 /* Utils.swift in Sources */ = {isa = PBXBuildFile; fileRef = 0982AF0B1C5183A000B62463 /* Utils.swift */; };
 		0982AF0D1C5183A000B62463 /* Utils.swift in Sources */ = {isa = PBXBuildFile; fileRef = 0982AF0B1C5183A000B62463 /* Utils.swift */; };
 		0982AF0E1C5183A000B62463 /* Utils.swift in Sources */ = {isa = PBXBuildFile; fileRef = 0982AF0B1C5183A000B62463 /* Utils.swift */; };
@@ -67,7 +62,6 @@
 		09D598331C6F9EC100F24D49 /* Utils.swift in Sources */ = {isa = PBXBuildFile; fileRef = 09D598321C6F9EC100F24D49 /* Utils.swift */; };
 		09D598341C6F9EC100F24D49 /* Utils.swift in Sources */ = {isa = PBXBuildFile; fileRef = 09D598321C6F9EC100F24D49 /* Utils.swift */; };
 		09D598351C6F9EC100F24D49 /* Utils.swift in Sources */ = {isa = PBXBuildFile; fileRef = 09D598321C6F9EC100F24D49 /* Utils.swift */; };
->>>>>>> 4dc11a6e
 /* End PBXBuildFile section */
 
 /* Begin PBXContainerItemProxy section */
@@ -111,10 +105,6 @@
 		0919F4CF1C16417000DC3B10 /* DefinitionTests.swift */ = {isa = PBXFileReference; lastKnownFileType = sourcecode.swift; name = DefinitionTests.swift; path = Sources/DefinitionTests.swift; sourceTree = "<group>"; };
 		0919F4D01C16417000DC3B10 /* DipTests.swift */ = {isa = PBXFileReference; lastKnownFileType = sourcecode.swift; name = DipTests.swift; path = Sources/DipTests.swift; sourceTree = "<group>"; };
 		0919F4D11C16417000DC3B10 /* Info.plist */ = {isa = PBXFileReference; lastKnownFileType = text.plist.xml; path = Info.plist; sourceTree = "<group>"; };
-<<<<<<< HEAD
-		0919F4D21C16417000DC3B10 /* RuntimeArgumentsTests.swift */ = {isa = PBXFileReference; lastKnownFileType = sourcecode.swift; path = RuntimeArgumentsTests.swift; sourceTree = "<group>"; };
-		2C15B94F1C25EF7800EA3486 /* ThreadSafetyTests.swift */ = {isa = PBXFileReference; fileEncoding = 4; lastKnownFileType = sourcecode.swift; path = ThreadSafetyTests.swift; sourceTree = "<group>"; };
-=======
 		0919F4D21C16417000DC3B10 /* RuntimeArgumentsTests.swift */ = {isa = PBXFileReference; lastKnownFileType = sourcecode.swift; name = RuntimeArgumentsTests.swift; path = Sources/RuntimeArgumentsTests.swift; sourceTree = "<group>"; };
 		0982AF0B1C5183A000B62463 /* Utils.swift */ = {isa = PBXFileReference; fileEncoding = 4; lastKnownFileType = sourcecode.swift; name = Utils.swift; path = ../../Sources/Utils.swift; sourceTree = "<group>"; };
 		09873F551C1E0237000C02F6 /* AutoInjection.swift */ = {isa = PBXFileReference; fileEncoding = 4; lastKnownFileType = sourcecode.swift; name = AutoInjection.swift; path = ../../Sources/AutoInjection.swift; sourceTree = "<group>"; };
@@ -123,7 +113,6 @@
 		09B035FF1C5D2B83001EA5B7 /* AutoWiring.swift */ = {isa = PBXFileReference; fileEncoding = 4; lastKnownFileType = sourcecode.swift; name = AutoWiring.swift; path = ../../Sources/AutoWiring.swift; sourceTree = "<group>"; };
 		09C20EBF1C8B3BC3009A082B /* ThreadSafetyTests.swift */ = {isa = PBXFileReference; fileEncoding = 4; lastKnownFileType = sourcecode.swift; name = ThreadSafetyTests.swift; path = Sources/ThreadSafetyTests.swift; sourceTree = "<group>"; };
 		09D598321C6F9EC100F24D49 /* Utils.swift */ = {isa = PBXFileReference; fileEncoding = 4; lastKnownFileType = sourcecode.swift; name = Utils.swift; path = Sources/Utils.swift; sourceTree = "<group>"; };
->>>>>>> 4dc11a6e
 /* End PBXFileReference section */
 
 /* Begin PBXFrameworksBuildPhase section */
@@ -209,7 +198,6 @@
 				09B035FB1C5D2AD6001EA5B7 /* AutoWiringTests.swift */,
 				09D598321C6F9EC100F24D49 /* Utils.swift */,
 				0919F4D11C16417000DC3B10 /* Info.plist */,
-				2C15B94F1C25EF7800EA3486 /* ThreadSafetyTests.swift */,
 			);
 			path = DipTests;
 			sourceTree = "<group>";
@@ -530,11 +518,7 @@
 			buildActionMask = 2147483647;
 			files = (
 				0919F4E61C16419300DC3B10 /* ComponentScopeTests.swift in Sources */,
-<<<<<<< HEAD
-				2C15B9511C25F01200EA3486 /* ThreadSafetyTests.swift in Sources */,
-=======
 				09C20EC11C8B3BFD009A082B /* ThreadSafetyTests.swift in Sources */,
->>>>>>> 4dc11a6e
 				0919F4E41C16419300DC3B10 /* DefinitionTests.swift in Sources */,
 				09D598331C6F9EC100F24D49 /* Utils.swift in Sources */,
 				09B035FC1C5D2AD6001EA5B7 /* AutoWiringTests.swift in Sources */,
@@ -562,11 +546,7 @@
 			buildActionMask = 2147483647;
 			files = (
 				0919F4EA1C16419400DC3B10 /* ComponentScopeTests.swift in Sources */,
-<<<<<<< HEAD
-				2C15B9521C25F01300EA3486 /* ThreadSafetyTests.swift in Sources */,
-=======
 				09C20EC21C8B3BFE009A082B /* ThreadSafetyTests.swift in Sources */,
->>>>>>> 4dc11a6e
 				0919F4E81C16419400DC3B10 /* DefinitionTests.swift in Sources */,
 				09D598341C6F9EC100F24D49 /* Utils.swift in Sources */,
 				09B035FD1C5D2AD6001EA5B7 /* AutoWiringTests.swift in Sources */,
@@ -594,11 +574,7 @@
 			buildActionMask = 2147483647;
 			files = (
 				0919F4EE1C16419500DC3B10 /* ComponentScopeTests.swift in Sources */,
-<<<<<<< HEAD
-				2C15B9531C25F01500EA3486 /* ThreadSafetyTests.swift in Sources */,
-=======
 				09C20EC31C8B3BFF009A082B /* ThreadSafetyTests.swift in Sources */,
->>>>>>> 4dc11a6e
 				0919F4EC1C16419500DC3B10 /* DefinitionTests.swift in Sources */,
 				09D598351C6F9EC100F24D49 /* Utils.swift in Sources */,
 				09B035FE1C5D2AD6001EA5B7 /* AutoWiringTests.swift in Sources */,
