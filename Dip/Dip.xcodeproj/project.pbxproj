--- conflicted
+++ resolved
@@ -8,84 +8,24 @@
 
 /* Begin PBXBuildFile section */
 		0903B3621C161544002241C1 /* Dip.framework in Frameworks */ = {isa = PBXBuildFile; fileRef = 0903B3581C161543002241C1 /* Dip.framework */; };
-<<<<<<< HEAD
-		0903B3821C1615EC002241C1 /* Dip.framework in Frameworks */ = {isa = PBXBuildFile; fileRef = 0903B3781C1615EC002241C1 /* Dip.framework */; };
-		0903B3B01C1618AF002241C1 /* Dip.framework in Frameworks */ = {isa = PBXBuildFile; fileRef = 0903B3A61C1618AF002241C1 /* Dip.framework */; };
-		091375331D84B6C6003AB1B4 /* AutoInjectionTests.swift in Sources */ = {isa = PBXBuildFile; fileRef = 091375291D84B6C6003AB1B4 /* AutoInjectionTests.swift */; };
-		091375341D84B6C6003AB1B4 /* AutoInjectionTests.swift in Sources */ = {isa = PBXBuildFile; fileRef = 091375291D84B6C6003AB1B4 /* AutoInjectionTests.swift */; };
-		091375351D84B6C6003AB1B4 /* AutoInjectionTests.swift in Sources */ = {isa = PBXBuildFile; fileRef = 091375291D84B6C6003AB1B4 /* AutoInjectionTests.swift */; };
-		091375361D84B6C6003AB1B4 /* AutoWiringTests.swift in Sources */ = {isa = PBXBuildFile; fileRef = 0913752A1D84B6C6003AB1B4 /* AutoWiringTests.swift */; };
-		091375371D84B6C6003AB1B4 /* AutoWiringTests.swift in Sources */ = {isa = PBXBuildFile; fileRef = 0913752A1D84B6C6003AB1B4 /* AutoWiringTests.swift */; };
-		091375381D84B6C6003AB1B4 /* AutoWiringTests.swift in Sources */ = {isa = PBXBuildFile; fileRef = 0913752A1D84B6C6003AB1B4 /* AutoWiringTests.swift */; };
-		091375391D84B6C6003AB1B4 /* ComponentScopeTests.swift in Sources */ = {isa = PBXBuildFile; fileRef = 0913752B1D84B6C6003AB1B4 /* ComponentScopeTests.swift */; };
-		0913753A1D84B6C6003AB1B4 /* ComponentScopeTests.swift in Sources */ = {isa = PBXBuildFile; fileRef = 0913752B1D84B6C6003AB1B4 /* ComponentScopeTests.swift */; };
-		0913753B1D84B6C6003AB1B4 /* ComponentScopeTests.swift in Sources */ = {isa = PBXBuildFile; fileRef = 0913752B1D84B6C6003AB1B4 /* ComponentScopeTests.swift */; };
-		0913753C1D84B6C6003AB1B4 /* ContextTests.swift in Sources */ = {isa = PBXBuildFile; fileRef = 0913752C1D84B6C6003AB1B4 /* ContextTests.swift */; };
-		0913753D1D84B6C6003AB1B4 /* ContextTests.swift in Sources */ = {isa = PBXBuildFile; fileRef = 0913752C1D84B6C6003AB1B4 /* ContextTests.swift */; };
-		0913753E1D84B6C6003AB1B4 /* ContextTests.swift in Sources */ = {isa = PBXBuildFile; fileRef = 0913752C1D84B6C6003AB1B4 /* ContextTests.swift */; };
-		0913753F1D84B6C6003AB1B4 /* DefinitionTests.swift in Sources */ = {isa = PBXBuildFile; fileRef = 0913752D1D84B6C6003AB1B4 /* DefinitionTests.swift */; };
-		091375401D84B6C6003AB1B4 /* DefinitionTests.swift in Sources */ = {isa = PBXBuildFile; fileRef = 0913752D1D84B6C6003AB1B4 /* DefinitionTests.swift */; };
-		091375411D84B6C6003AB1B4 /* DefinitionTests.swift in Sources */ = {isa = PBXBuildFile; fileRef = 0913752D1D84B6C6003AB1B4 /* DefinitionTests.swift */; };
-		091375421D84B6C6003AB1B4 /* DipTests.swift in Sources */ = {isa = PBXBuildFile; fileRef = 0913752E1D84B6C6003AB1B4 /* DipTests.swift */; };
-		091375431D84B6C6003AB1B4 /* DipTests.swift in Sources */ = {isa = PBXBuildFile; fileRef = 0913752E1D84B6C6003AB1B4 /* DipTests.swift */; };
-		091375441D84B6C6003AB1B4 /* DipTests.swift in Sources */ = {isa = PBXBuildFile; fileRef = 0913752E1D84B6C6003AB1B4 /* DipTests.swift */; };
-		091375451D84B6C6003AB1B4 /* RuntimeArgumentsTests.swift in Sources */ = {isa = PBXBuildFile; fileRef = 0913752F1D84B6C6003AB1B4 /* RuntimeArgumentsTests.swift */; };
-		091375461D84B6C6003AB1B4 /* RuntimeArgumentsTests.swift in Sources */ = {isa = PBXBuildFile; fileRef = 0913752F1D84B6C6003AB1B4 /* RuntimeArgumentsTests.swift */; };
-		091375471D84B6C6003AB1B4 /* RuntimeArgumentsTests.swift in Sources */ = {isa = PBXBuildFile; fileRef = 0913752F1D84B6C6003AB1B4 /* RuntimeArgumentsTests.swift */; };
-		091375481D84B6C6003AB1B4 /* ThreadSafetyTests.swift in Sources */ = {isa = PBXBuildFile; fileRef = 091375301D84B6C6003AB1B4 /* ThreadSafetyTests.swift */; };
-		091375491D84B6C6003AB1B4 /* ThreadSafetyTests.swift in Sources */ = {isa = PBXBuildFile; fileRef = 091375301D84B6C6003AB1B4 /* ThreadSafetyTests.swift */; };
-		0913754A1D84B6C6003AB1B4 /* ThreadSafetyTests.swift in Sources */ = {isa = PBXBuildFile; fileRef = 091375301D84B6C6003AB1B4 /* ThreadSafetyTests.swift */; };
-		0913754B1D84B6C6003AB1B4 /* TypeForwardingTests.swift in Sources */ = {isa = PBXBuildFile; fileRef = 091375311D84B6C6003AB1B4 /* TypeForwardingTests.swift */; };
-		0913754C1D84B6C6003AB1B4 /* TypeForwardingTests.swift in Sources */ = {isa = PBXBuildFile; fileRef = 091375311D84B6C6003AB1B4 /* TypeForwardingTests.swift */; };
-		0913754D1D84B6C6003AB1B4 /* TypeForwardingTests.swift in Sources */ = {isa = PBXBuildFile; fileRef = 091375311D84B6C6003AB1B4 /* TypeForwardingTests.swift */; };
-		0913754E1D84B6C6003AB1B4 /* Utils.swift in Sources */ = {isa = PBXBuildFile; fileRef = 091375321D84B6C6003AB1B4 /* Utils.swift */; };
-		0913754F1D84B6C6003AB1B4 /* Utils.swift in Sources */ = {isa = PBXBuildFile; fileRef = 091375321D84B6C6003AB1B4 /* Utils.swift */; };
-		091375501D84B6C6003AB1B4 /* Utils.swift in Sources */ = {isa = PBXBuildFile; fileRef = 091375321D84B6C6003AB1B4 /* Utils.swift */; };
-=======
->>>>>>> 2441f096
 		0919F4D31C16417B00DC3B10 /* Dip.h in Headers */ = {isa = PBXBuildFile; fileRef = 0919F4C91C16417000DC3B10 /* Dip.h */; settings = {ATTRIBUTES = (Public, ); }; };
 		0919F4D41C16417B00DC3B10 /* Dip.swift in Sources */ = {isa = PBXBuildFile; fileRef = 0919F4CA1C16417000DC3B10 /* Dip.swift */; };
 		0919F4D51C16417B00DC3B10 /* Definition.swift in Sources */ = {isa = PBXBuildFile; fileRef = 0919F4C81C16417000DC3B10 /* Definition.swift */; };
 		0919F4D61C16417B00DC3B10 /* RuntimeArguments.swift in Sources */ = {isa = PBXBuildFile; fileRef = 0919F4CC1C16417000DC3B10 /* RuntimeArguments.swift */; };
-<<<<<<< HEAD
-		0919F4D71C16417C00DC3B10 /* Dip.h in Headers */ = {isa = PBXBuildFile; fileRef = 0919F4C91C16417000DC3B10 /* Dip.h */; settings = {ATTRIBUTES = (Public, ); }; };
-		0919F4D81C16417C00DC3B10 /* Dip.swift in Sources */ = {isa = PBXBuildFile; fileRef = 0919F4CA1C16417000DC3B10 /* Dip.swift */; };
-		0919F4D91C16417C00DC3B10 /* Definition.swift in Sources */ = {isa = PBXBuildFile; fileRef = 0919F4C81C16417000DC3B10 /* Definition.swift */; };
-		0919F4DA1C16417C00DC3B10 /* RuntimeArguments.swift in Sources */ = {isa = PBXBuildFile; fileRef = 0919F4CC1C16417000DC3B10 /* RuntimeArguments.swift */; };
-		0919F4DB1C16417D00DC3B10 /* Dip.h in Headers */ = {isa = PBXBuildFile; fileRef = 0919F4C91C16417000DC3B10 /* Dip.h */; settings = {ATTRIBUTES = (Public, ); }; };
-		0919F4DC1C16417D00DC3B10 /* Dip.swift in Sources */ = {isa = PBXBuildFile; fileRef = 0919F4CA1C16417000DC3B10 /* Dip.swift */; };
-		0919F4DD1C16417D00DC3B10 /* Definition.swift in Sources */ = {isa = PBXBuildFile; fileRef = 0919F4C81C16417000DC3B10 /* Definition.swift */; };
-		0919F4DE1C16417D00DC3B10 /* RuntimeArguments.swift in Sources */ = {isa = PBXBuildFile; fileRef = 0919F4CC1C16417000DC3B10 /* RuntimeArguments.swift */; };
-		0919F4DF1C16417E00DC3B10 /* Dip.h in Headers */ = {isa = PBXBuildFile; fileRef = 0919F4C91C16417000DC3B10 /* Dip.h */; settings = {ATTRIBUTES = (Public, ); }; };
-		0919F4E01C16417E00DC3B10 /* Dip.swift in Sources */ = {isa = PBXBuildFile; fileRef = 0919F4CA1C16417000DC3B10 /* Dip.swift */; };
-		0919F4E11C16417E00DC3B10 /* Definition.swift in Sources */ = {isa = PBXBuildFile; fileRef = 0919F4C81C16417000DC3B10 /* Definition.swift */; };
-		0919F4E21C16417E00DC3B10 /* RuntimeArguments.swift in Sources */ = {isa = PBXBuildFile; fileRef = 0919F4CC1C16417000DC3B10 /* RuntimeArguments.swift */; };
-=======
-		0919F4E31C16419300DC3B10 /* DipTests.swift in Sources */ = {isa = PBXBuildFile; fileRef = 0919F4D01C16417000DC3B10 /* DipTests.swift */; };
-		0919F4E41C16419300DC3B10 /* DefinitionTests.swift in Sources */ = {isa = PBXBuildFile; fileRef = 0919F4CF1C16417000DC3B10 /* DefinitionTests.swift */; };
-		0919F4E51C16419300DC3B10 /* RuntimeArgumentsTests.swift in Sources */ = {isa = PBXBuildFile; fileRef = 0919F4D21C16417000DC3B10 /* RuntimeArgumentsTests.swift */; };
-		0919F4E61C16419300DC3B10 /* ComponentScopeTests.swift in Sources */ = {isa = PBXBuildFile; fileRef = 0919F4CE1C16417000DC3B10 /* ComponentScopeTests.swift */; };
-		095A51CF1CEA1664006B957C /* TypeForwardingTests.swift in Sources */ = {isa = PBXBuildFile; fileRef = 095A51CE1CEA1664006B957C /* TypeForwardingTests.swift */; };
->>>>>>> 2441f096
 		095F829C1D043B41008CD706 /* TypeForwarding.swift in Sources */ = {isa = PBXBuildFile; fileRef = 095F829B1D043B41008CD706 /* TypeForwarding.swift */; };
 		0982AF0C1C5183A000B62463 /* Utils.swift in Sources */ = {isa = PBXBuildFile; fileRef = 0982AF0B1C5183A000B62463 /* Utils.swift */; };
 		09873F561C1E0237000C02F6 /* AutoInjection.swift in Sources */ = {isa = PBXBuildFile; fileRef = 09873F551C1E0237000C02F6 /* AutoInjection.swift */; };
-<<<<<<< HEAD
-		09873F7A1C1E0252000C02F6 /* AutoInjection.swift in Sources */ = {isa = PBXBuildFile; fileRef = 09873F551C1E0237000C02F6 /* AutoInjection.swift */; };
-		09873F7B1C1E0253000C02F6 /* AutoInjection.swift in Sources */ = {isa = PBXBuildFile; fileRef = 09873F551C1E0237000C02F6 /* AutoInjection.swift */; };
-		09873F7C1C1E0254000C02F6 /* AutoInjection.swift in Sources */ = {isa = PBXBuildFile; fileRef = 09873F551C1E0237000C02F6 /* AutoInjection.swift */; };
 		09B036001C5D2B83001EA5B7 /* AutoWiring.swift in Sources */ = {isa = PBXBuildFile; fileRef = 09B035FF1C5D2B83001EA5B7 /* AutoWiring.swift */; };
-		09B036011C5D2B83001EA5B7 /* AutoWiring.swift in Sources */ = {isa = PBXBuildFile; fileRef = 09B035FF1C5D2B83001EA5B7 /* AutoWiring.swift */; };
-		09B036021C5D2B83001EA5B7 /* AutoWiring.swift in Sources */ = {isa = PBXBuildFile; fileRef = 09B035FF1C5D2B83001EA5B7 /* AutoWiring.swift */; };
-		09B036031C5D2B83001EA5B7 /* AutoWiring.swift in Sources */ = {isa = PBXBuildFile; fileRef = 09B035FF1C5D2B83001EA5B7 /* AutoWiring.swift */; };
-=======
-		09873F771C1E024E000C02F6 /* AutoInjectionTests.swift in Sources */ = {isa = PBXBuildFile; fileRef = 09873F751C1E0249000C02F6 /* AutoInjectionTests.swift */; };
-		09B035FC1C5D2AD6001EA5B7 /* AutoWiringTests.swift in Sources */ = {isa = PBXBuildFile; fileRef = 09B035FB1C5D2AD6001EA5B7 /* AutoWiringTests.swift */; };
-		09B036001C5D2B83001EA5B7 /* AutoWiring.swift in Sources */ = {isa = PBXBuildFile; fileRef = 09B035FF1C5D2B83001EA5B7 /* AutoWiring.swift */; };
-		09C20EC11C8B3BFD009A082B /* ThreadSafetyTests.swift in Sources */ = {isa = PBXBuildFile; fileRef = 09C20EBF1C8B3BC3009A082B /* ThreadSafetyTests.swift */; };
-		09D598331C6F9EC100F24D49 /* Utils.swift in Sources */ = {isa = PBXBuildFile; fileRef = 09D598321C6F9EC100F24D49 /* Utils.swift */; };
-		64EC9B511CD0CB4000FF6A4C /* ContextTests.swift in Sources */ = {isa = PBXBuildFile; fileRef = 64EC9B501CD0CB4000FF6A4C /* ContextTests.swift */; };
->>>>>>> 2441f096
+		09BD350E1D84E30D00B33E53 /* AutoInjectionTests.swift in Sources */ = {isa = PBXBuildFile; fileRef = 09BD35041D84E30D00B33E53 /* AutoInjectionTests.swift */; };
+		09BD350F1D84E30D00B33E53 /* AutoWiringTests.swift in Sources */ = {isa = PBXBuildFile; fileRef = 09BD35051D84E30D00B33E53 /* AutoWiringTests.swift */; };
+		09BD35101D84E30D00B33E53 /* ComponentScopeTests.swift in Sources */ = {isa = PBXBuildFile; fileRef = 09BD35061D84E30D00B33E53 /* ComponentScopeTests.swift */; };
+		09BD35111D84E30D00B33E53 /* ContextTests.swift in Sources */ = {isa = PBXBuildFile; fileRef = 09BD35071D84E30D00B33E53 /* ContextTests.swift */; };
+		09BD35121D84E30D00B33E53 /* DefinitionTests.swift in Sources */ = {isa = PBXBuildFile; fileRef = 09BD35081D84E30D00B33E53 /* DefinitionTests.swift */; };
+		09BD35131D84E30D00B33E53 /* DipTests.swift in Sources */ = {isa = PBXBuildFile; fileRef = 09BD35091D84E30D00B33E53 /* DipTests.swift */; };
+		09BD35141D84E30D00B33E53 /* RuntimeArgumentsTests.swift in Sources */ = {isa = PBXBuildFile; fileRef = 09BD350A1D84E30D00B33E53 /* RuntimeArgumentsTests.swift */; };
+		09BD35151D84E30D00B33E53 /* ThreadSafetyTests.swift in Sources */ = {isa = PBXBuildFile; fileRef = 09BD350B1D84E30D00B33E53 /* ThreadSafetyTests.swift */; };
+		09BD35161D84E30D00B33E53 /* TypeForwardingTests.swift in Sources */ = {isa = PBXBuildFile; fileRef = 09BD350C1D84E30D00B33E53 /* TypeForwardingTests.swift */; };
+		09BD35171D84E30D00B33E53 /* Utils.swift in Sources */ = {isa = PBXBuildFile; fileRef = 09BD350D1D84E30D00B33E53 /* Utils.swift */; };
 /* End PBXBuildFile section */
 
 /* Begin PBXContainerItemProxy section */
@@ -100,41 +40,27 @@
 
 /* Begin PBXFileReference section */
 		0903B3581C161543002241C1 /* Dip.framework */ = {isa = PBXFileReference; explicitFileType = wrapper.framework; includeInIndex = 0; path = Dip.framework; sourceTree = BUILT_PRODUCTS_DIR; };
-<<<<<<< HEAD
-		0903B3611C161543002241C1 /* Dip-OSXTests.xctest */ = {isa = PBXFileReference; explicitFileType = wrapper.cfbundle; includeInIndex = 0; path = "Dip-OSXTests.xctest"; sourceTree = BUILT_PRODUCTS_DIR; };
-		0903B3781C1615EC002241C1 /* Dip.framework */ = {isa = PBXFileReference; explicitFileType = wrapper.framework; includeInIndex = 0; path = Dip.framework; sourceTree = BUILT_PRODUCTS_DIR; };
-		0903B3811C1615EC002241C1 /* Dip-iOSTests.xctest */ = {isa = PBXFileReference; explicitFileType = wrapper.cfbundle; includeInIndex = 0; path = "Dip-iOSTests.xctest"; sourceTree = BUILT_PRODUCTS_DIR; };
-		0903B3A61C1618AF002241C1 /* Dip.framework */ = {isa = PBXFileReference; explicitFileType = wrapper.framework; includeInIndex = 0; path = Dip.framework; sourceTree = BUILT_PRODUCTS_DIR; };
-		0903B3AF1C1618AF002241C1 /* Dip-tvOSTests.xctest */ = {isa = PBXFileReference; explicitFileType = wrapper.cfbundle; includeInIndex = 0; path = "Dip-tvOSTests.xctest"; sourceTree = BUILT_PRODUCTS_DIR; };
-		0903B4041C162862002241C1 /* Dip.framework */ = {isa = PBXFileReference; explicitFileType = wrapper.framework; includeInIndex = 0; path = Dip.framework; sourceTree = BUILT_PRODUCTS_DIR; };
-		091375291D84B6C6003AB1B4 /* AutoInjectionTests.swift */ = {isa = PBXFileReference; fileEncoding = 4; lastKnownFileType = sourcecode.swift; name = AutoInjectionTests.swift; path = ../../Tests/DipTests/AutoInjectionTests.swift; sourceTree = "<group>"; };
-		0913752A1D84B6C6003AB1B4 /* AutoWiringTests.swift */ = {isa = PBXFileReference; fileEncoding = 4; lastKnownFileType = sourcecode.swift; name = AutoWiringTests.swift; path = ../../Tests/DipTests/AutoWiringTests.swift; sourceTree = "<group>"; };
-		0913752B1D84B6C6003AB1B4 /* ComponentScopeTests.swift */ = {isa = PBXFileReference; fileEncoding = 4; lastKnownFileType = sourcecode.swift; name = ComponentScopeTests.swift; path = ../../Tests/DipTests/ComponentScopeTests.swift; sourceTree = "<group>"; };
-		0913752C1D84B6C6003AB1B4 /* ContextTests.swift */ = {isa = PBXFileReference; fileEncoding = 4; lastKnownFileType = sourcecode.swift; name = ContextTests.swift; path = ../../Tests/DipTests/ContextTests.swift; sourceTree = "<group>"; };
-		0913752D1D84B6C6003AB1B4 /* DefinitionTests.swift */ = {isa = PBXFileReference; fileEncoding = 4; lastKnownFileType = sourcecode.swift; name = DefinitionTests.swift; path = ../../Tests/DipTests/DefinitionTests.swift; sourceTree = "<group>"; };
-		0913752E1D84B6C6003AB1B4 /* DipTests.swift */ = {isa = PBXFileReference; fileEncoding = 4; lastKnownFileType = sourcecode.swift; name = DipTests.swift; path = ../../Tests/DipTests/DipTests.swift; sourceTree = "<group>"; };
-		0913752F1D84B6C6003AB1B4 /* RuntimeArgumentsTests.swift */ = {isa = PBXFileReference; fileEncoding = 4; lastKnownFileType = sourcecode.swift; name = RuntimeArgumentsTests.swift; path = ../../Tests/DipTests/RuntimeArgumentsTests.swift; sourceTree = "<group>"; };
-		091375301D84B6C6003AB1B4 /* ThreadSafetyTests.swift */ = {isa = PBXFileReference; fileEncoding = 4; lastKnownFileType = sourcecode.swift; name = ThreadSafetyTests.swift; path = ../../Tests/DipTests/ThreadSafetyTests.swift; sourceTree = "<group>"; };
-		091375311D84B6C6003AB1B4 /* TypeForwardingTests.swift */ = {isa = PBXFileReference; fileEncoding = 4; lastKnownFileType = sourcecode.swift; name = TypeForwardingTests.swift; path = ../../Tests/DipTests/TypeForwardingTests.swift; sourceTree = "<group>"; };
-		091375321D84B6C6003AB1B4 /* Utils.swift */ = {isa = PBXFileReference; fileEncoding = 4; lastKnownFileType = sourcecode.swift; name = Utils.swift; path = ../../Tests/DipTests/Utils.swift; sourceTree = "<group>"; };
-=======
 		0903B3611C161543002241C1 /* DipTests.xctest */ = {isa = PBXFileReference; explicitFileType = wrapper.cfbundle; includeInIndex = 0; path = DipTests.xctest; sourceTree = BUILT_PRODUCTS_DIR; };
->>>>>>> 2441f096
 		0919F4C81C16417000DC3B10 /* Definition.swift */ = {isa = PBXFileReference; lastKnownFileType = sourcecode.swift; name = Definition.swift; path = ../../Sources/Definition.swift; sourceTree = "<group>"; };
 		0919F4C91C16417000DC3B10 /* Dip.h */ = {isa = PBXFileReference; lastKnownFileType = sourcecode.c.h; path = Dip.h; sourceTree = "<group>"; };
 		0919F4CA1C16417000DC3B10 /* Dip.swift */ = {isa = PBXFileReference; lastKnownFileType = sourcecode.swift; name = Dip.swift; path = ../../Sources/Dip.swift; sourceTree = "<group>"; };
 		0919F4CB1C16417000DC3B10 /* Info.plist */ = {isa = PBXFileReference; lastKnownFileType = text.plist.xml; path = Info.plist; sourceTree = "<group>"; };
 		0919F4CC1C16417000DC3B10 /* RuntimeArguments.swift */ = {isa = PBXFileReference; lastKnownFileType = sourcecode.swift; name = RuntimeArguments.swift; path = ../../Sources/RuntimeArguments.swift; sourceTree = "<group>"; };
 		0919F4D11C16417000DC3B10 /* Info.plist */ = {isa = PBXFileReference; lastKnownFileType = text.plist.xml; path = Info.plist; sourceTree = "<group>"; };
-<<<<<<< HEAD
-=======
-		0919F4D21C16417000DC3B10 /* RuntimeArgumentsTests.swift */ = {isa = PBXFileReference; lastKnownFileType = sourcecode.swift; name = RuntimeArgumentsTests.swift; path = ../../Tests/Dip/RuntimeArgumentsTests.swift; sourceTree = "<group>"; };
-		095A51CE1CEA1664006B957C /* TypeForwardingTests.swift */ = {isa = PBXFileReference; fileEncoding = 4; lastKnownFileType = sourcecode.swift; name = TypeForwardingTests.swift; path = ../../Tests/Dip/TypeForwardingTests.swift; sourceTree = "<group>"; };
->>>>>>> 2441f096
 		095F829B1D043B41008CD706 /* TypeForwarding.swift */ = {isa = PBXFileReference; fileEncoding = 4; lastKnownFileType = sourcecode.swift; name = TypeForwarding.swift; path = ../../Sources/TypeForwarding.swift; sourceTree = "<group>"; };
 		0982AF0B1C5183A000B62463 /* Utils.swift */ = {isa = PBXFileReference; fileEncoding = 4; lastKnownFileType = sourcecode.swift; name = Utils.swift; path = ../../Sources/Utils.swift; sourceTree = "<group>"; };
 		09873F551C1E0237000C02F6 /* AutoInjection.swift */ = {isa = PBXFileReference; fileEncoding = 4; lastKnownFileType = sourcecode.swift; name = AutoInjection.swift; path = ../../Sources/AutoInjection.swift; sourceTree = "<group>"; };
 		09B035FF1C5D2B83001EA5B7 /* AutoWiring.swift */ = {isa = PBXFileReference; fileEncoding = 4; lastKnownFileType = sourcecode.swift; name = AutoWiring.swift; path = ../../Sources/AutoWiring.swift; sourceTree = "<group>"; };
+		09BD35041D84E30D00B33E53 /* AutoInjectionTests.swift */ = {isa = PBXFileReference; fileEncoding = 4; lastKnownFileType = sourcecode.swift; name = AutoInjectionTests.swift; path = ../../Tests/DipTests/AutoInjectionTests.swift; sourceTree = "<group>"; };
+		09BD35051D84E30D00B33E53 /* AutoWiringTests.swift */ = {isa = PBXFileReference; fileEncoding = 4; lastKnownFileType = sourcecode.swift; name = AutoWiringTests.swift; path = ../../Tests/DipTests/AutoWiringTests.swift; sourceTree = "<group>"; };
+		09BD35061D84E30D00B33E53 /* ComponentScopeTests.swift */ = {isa = PBXFileReference; fileEncoding = 4; lastKnownFileType = sourcecode.swift; name = ComponentScopeTests.swift; path = ../../Tests/DipTests/ComponentScopeTests.swift; sourceTree = "<group>"; };
+		09BD35071D84E30D00B33E53 /* ContextTests.swift */ = {isa = PBXFileReference; fileEncoding = 4; lastKnownFileType = sourcecode.swift; name = ContextTests.swift; path = ../../Tests/DipTests/ContextTests.swift; sourceTree = "<group>"; };
+		09BD35081D84E30D00B33E53 /* DefinitionTests.swift */ = {isa = PBXFileReference; fileEncoding = 4; lastKnownFileType = sourcecode.swift; name = DefinitionTests.swift; path = ../../Tests/DipTests/DefinitionTests.swift; sourceTree = "<group>"; };
+		09BD35091D84E30D00B33E53 /* DipTests.swift */ = {isa = PBXFileReference; fileEncoding = 4; lastKnownFileType = sourcecode.swift; name = DipTests.swift; path = ../../Tests/DipTests/DipTests.swift; sourceTree = "<group>"; };
+		09BD350A1D84E30D00B33E53 /* RuntimeArgumentsTests.swift */ = {isa = PBXFileReference; fileEncoding = 4; lastKnownFileType = sourcecode.swift; name = RuntimeArgumentsTests.swift; path = ../../Tests/DipTests/RuntimeArgumentsTests.swift; sourceTree = "<group>"; };
+		09BD350B1D84E30D00B33E53 /* ThreadSafetyTests.swift */ = {isa = PBXFileReference; fileEncoding = 4; lastKnownFileType = sourcecode.swift; name = ThreadSafetyTests.swift; path = ../../Tests/DipTests/ThreadSafetyTests.swift; sourceTree = "<group>"; };
+		09BD350C1D84E30D00B33E53 /* TypeForwardingTests.swift */ = {isa = PBXFileReference; fileEncoding = 4; lastKnownFileType = sourcecode.swift; name = TypeForwardingTests.swift; path = ../../Tests/DipTests/TypeForwardingTests.swift; sourceTree = "<group>"; };
+		09BD350D1D84E30D00B33E53 /* Utils.swift */ = {isa = PBXFileReference; fileEncoding = 4; lastKnownFileType = sourcecode.swift; name = Utils.swift; path = ../../Tests/DipTests/Utils.swift; sourceTree = "<group>"; };
 /* End PBXFileReference section */
 
 /* Begin PBXFrameworksBuildPhase section */
@@ -175,16 +101,16 @@
 		0919F4CD1C16417000DC3B10 /* DipTests */ = {
 			isa = PBXGroup;
 			children = (
-				091375291D84B6C6003AB1B4 /* AutoInjectionTests.swift */,
-				0913752A1D84B6C6003AB1B4 /* AutoWiringTests.swift */,
-				0913752B1D84B6C6003AB1B4 /* ComponentScopeTests.swift */,
-				0913752C1D84B6C6003AB1B4 /* ContextTests.swift */,
-				0913752D1D84B6C6003AB1B4 /* DefinitionTests.swift */,
-				0913752E1D84B6C6003AB1B4 /* DipTests.swift */,
-				0913752F1D84B6C6003AB1B4 /* RuntimeArgumentsTests.swift */,
-				091375301D84B6C6003AB1B4 /* ThreadSafetyTests.swift */,
-				091375311D84B6C6003AB1B4 /* TypeForwardingTests.swift */,
-				091375321D84B6C6003AB1B4 /* Utils.swift */,
+				09BD35041D84E30D00B33E53 /* AutoInjectionTests.swift */,
+				09BD35051D84E30D00B33E53 /* AutoWiringTests.swift */,
+				09BD35061D84E30D00B33E53 /* ComponentScopeTests.swift */,
+				09BD35071D84E30D00B33E53 /* ContextTests.swift */,
+				09BD35081D84E30D00B33E53 /* DefinitionTests.swift */,
+				09BD35091D84E30D00B33E53 /* DipTests.swift */,
+				09BD350A1D84E30D00B33E53 /* RuntimeArgumentsTests.swift */,
+				09BD350B1D84E30D00B33E53 /* ThreadSafetyTests.swift */,
+				09BD350C1D84E30D00B33E53 /* TypeForwardingTests.swift */,
+				09BD350D1D84E30D00B33E53 /* Utils.swift */,
 				0919F4D11C16417000DC3B10 /* Info.plist */,
 			);
 			path = DipTests;
@@ -266,38 +192,18 @@
 		094526881BEA1CFF0034E72A /* Project object */ = {
 			isa = PBXProject;
 			attributes = {
-				LastSwiftUpdateCheck = 0710;
+				LastSwiftUpdateCheck = 0730;
 				LastUpgradeCheck = 0800;
 				ORGANIZATIONNAME = AliSoftware;
 				TargetAttributes = {
 					0903B3571C161543002241C1 = {
 						CreatedOnToolsVersion = 7.1.1;
+						LastSwiftMigration = 0800;
 					};
 					0903B3601C161543002241C1 = {
 						CreatedOnToolsVersion = 7.1.1;
 						LastSwiftMigration = 0800;
 					};
-<<<<<<< HEAD
-					0903B3771C1615EC002241C1 = {
-						CreatedOnToolsVersion = 7.1.1;
-						LastSwiftMigration = 0800;
-					};
-					0903B3801C1615EC002241C1 = {
-						CreatedOnToolsVersion = 7.1.1;
-						LastSwiftMigration = 0800;
-					};
-					0903B3A51C1618AF002241C1 = {
-						CreatedOnToolsVersion = 7.1.1;
-					};
-					0903B3AE1C1618AF002241C1 = {
-						CreatedOnToolsVersion = 7.1.1;
-						LastSwiftMigration = 0800;
-					};
-					0903B4031C162862002241C1 = {
-						CreatedOnToolsVersion = 7.1.1;
-					};
-=======
->>>>>>> 2441f096
 				};
 			};
 			buildConfigurationList = 0945268B1BEA1CFF0034E72A /* Build configuration list for PBXProject "Dip" */;
@@ -354,98 +260,19 @@
 			isa = PBXSourcesBuildPhase;
 			buildActionMask = 2147483647;
 			files = (
-				091375451D84B6C6003AB1B4 /* RuntimeArgumentsTests.swift in Sources */,
-				091375481D84B6C6003AB1B4 /* ThreadSafetyTests.swift in Sources */,
-				0913753F1D84B6C6003AB1B4 /* DefinitionTests.swift in Sources */,
-				091375361D84B6C6003AB1B4 /* AutoWiringTests.swift in Sources */,
-				0913753C1D84B6C6003AB1B4 /* ContextTests.swift in Sources */,
-				0913754E1D84B6C6003AB1B4 /* Utils.swift in Sources */,
-				091375421D84B6C6003AB1B4 /* DipTests.swift in Sources */,
-				091375391D84B6C6003AB1B4 /* ComponentScopeTests.swift in Sources */,
-				091375331D84B6C6003AB1B4 /* AutoInjectionTests.swift in Sources */,
-				0913754B1D84B6C6003AB1B4 /* TypeForwardingTests.swift in Sources */,
-			);
-			runOnlyForDeploymentPostprocessing = 0;
-		};
-<<<<<<< HEAD
-		0903B3731C1615EC002241C1 /* Sources */ = {
-			isa = PBXSourcesBuildPhase;
-			buildActionMask = 2147483647;
-			files = (
-				0982AF0D1C5183A000B62463 /* Utils.swift in Sources */,
-				0919F4D91C16417C00DC3B10 /* Definition.swift in Sources */,
-				09B036011C5D2B83001EA5B7 /* AutoWiring.swift in Sources */,
-				0919F4D81C16417C00DC3B10 /* Dip.swift in Sources */,
-				095F829D1D043BAA008CD706 /* TypeForwarding.swift in Sources */,
-				09873F7A1C1E0252000C02F6 /* AutoInjection.swift in Sources */,
-				0919F4DA1C16417C00DC3B10 /* RuntimeArguments.swift in Sources */,
-			);
-			runOnlyForDeploymentPostprocessing = 0;
-		};
-		0903B37D1C1615EC002241C1 /* Sources */ = {
-			isa = PBXSourcesBuildPhase;
-			buildActionMask = 2147483647;
-			files = (
-				091375461D84B6C6003AB1B4 /* RuntimeArgumentsTests.swift in Sources */,
-				091375491D84B6C6003AB1B4 /* ThreadSafetyTests.swift in Sources */,
-				091375401D84B6C6003AB1B4 /* DefinitionTests.swift in Sources */,
-				091375371D84B6C6003AB1B4 /* AutoWiringTests.swift in Sources */,
-				0913753D1D84B6C6003AB1B4 /* ContextTests.swift in Sources */,
-				0913754F1D84B6C6003AB1B4 /* Utils.swift in Sources */,
-				091375431D84B6C6003AB1B4 /* DipTests.swift in Sources */,
-				0913753A1D84B6C6003AB1B4 /* ComponentScopeTests.swift in Sources */,
-				091375341D84B6C6003AB1B4 /* AutoInjectionTests.swift in Sources */,
-				0913754C1D84B6C6003AB1B4 /* TypeForwardingTests.swift in Sources */,
-			);
-			runOnlyForDeploymentPostprocessing = 0;
-		};
-		0903B3A11C1618AF002241C1 /* Sources */ = {
-			isa = PBXSourcesBuildPhase;
-			buildActionMask = 2147483647;
-			files = (
-				0982AF0E1C5183A000B62463 /* Utils.swift in Sources */,
-				0919F4DD1C16417D00DC3B10 /* Definition.swift in Sources */,
-				09B036021C5D2B83001EA5B7 /* AutoWiring.swift in Sources */,
-				0919F4DC1C16417D00DC3B10 /* Dip.swift in Sources */,
-				095F829E1D043BAA008CD706 /* TypeForwarding.swift in Sources */,
-				09873F7B1C1E0253000C02F6 /* AutoInjection.swift in Sources */,
-				0919F4DE1C16417D00DC3B10 /* RuntimeArguments.swift in Sources */,
-			);
-			runOnlyForDeploymentPostprocessing = 0;
-		};
-		0903B3AB1C1618AF002241C1 /* Sources */ = {
-			isa = PBXSourcesBuildPhase;
-			buildActionMask = 2147483647;
-			files = (
-				091375471D84B6C6003AB1B4 /* RuntimeArgumentsTests.swift in Sources */,
-				0913754A1D84B6C6003AB1B4 /* ThreadSafetyTests.swift in Sources */,
-				091375411D84B6C6003AB1B4 /* DefinitionTests.swift in Sources */,
-				091375381D84B6C6003AB1B4 /* AutoWiringTests.swift in Sources */,
-				0913753E1D84B6C6003AB1B4 /* ContextTests.swift in Sources */,
-				091375501D84B6C6003AB1B4 /* Utils.swift in Sources */,
-				091375441D84B6C6003AB1B4 /* DipTests.swift in Sources */,
-				0913753B1D84B6C6003AB1B4 /* ComponentScopeTests.swift in Sources */,
-				091375351D84B6C6003AB1B4 /* AutoInjectionTests.swift in Sources */,
-				0913754D1D84B6C6003AB1B4 /* TypeForwardingTests.swift in Sources */,
-			);
-			runOnlyForDeploymentPostprocessing = 0;
-		};
-		0903B3FF1C162862002241C1 /* Sources */ = {
-			isa = PBXSourcesBuildPhase;
-			buildActionMask = 2147483647;
-			files = (
-				0982AF0F1C5183A000B62463 /* Utils.swift in Sources */,
-				0919F4E11C16417E00DC3B10 /* Definition.swift in Sources */,
-				09B036031C5D2B83001EA5B7 /* AutoWiring.swift in Sources */,
-				0919F4E01C16417E00DC3B10 /* Dip.swift in Sources */,
-				095F829F1D043BAB008CD706 /* TypeForwarding.swift in Sources */,
-				09873F7C1C1E0254000C02F6 /* AutoInjection.swift in Sources */,
-				0919F4E21C16417E00DC3B10 /* RuntimeArguments.swift in Sources */,
-			);
-			runOnlyForDeploymentPostprocessing = 0;
-		};
-=======
->>>>>>> 2441f096
+				09BD35141D84E30D00B33E53 /* RuntimeArgumentsTests.swift in Sources */,
+				09BD35151D84E30D00B33E53 /* ThreadSafetyTests.swift in Sources */,
+				09BD35121D84E30D00B33E53 /* DefinitionTests.swift in Sources */,
+				09BD350F1D84E30D00B33E53 /* AutoWiringTests.swift in Sources */,
+				09BD35111D84E30D00B33E53 /* ContextTests.swift in Sources */,
+				09BD35171D84E30D00B33E53 /* Utils.swift in Sources */,
+				09BD35131D84E30D00B33E53 /* DipTests.swift in Sources */,
+				09BD35101D84E30D00B33E53 /* ComponentScopeTests.swift in Sources */,
+				09BD350E1D84E30D00B33E53 /* AutoInjectionTests.swift in Sources */,
+				09BD35161D84E30D00B33E53 /* TypeForwardingTests.swift in Sources */,
+			);
+			runOnlyForDeploymentPostprocessing = 0;
+		};
 /* End PBXSourcesBuildPhase section */
 
 /* Begin PBXTargetDependency section */
@@ -473,14 +300,8 @@
 					"iOS=1",
 				);
 				INSTALL_PATH = "$(LOCAL_LIBRARY_DIR)/Frameworks";
-<<<<<<< HEAD
-				LD_RUNPATH_SEARCH_PATHS = "$(inherited) @executable_path/../Frameworks @loader_path/Frameworks";
-				MACOSX_DEPLOYMENT_TARGET = 10.10;
-				PRODUCT_BUNDLE_IDENTIFIER = "com.alisoftware.Dip-OSX";
-=======
 				LD_RUNPATH_SEARCH_PATHS = "$(inherited) @executable_path/Frameworks @loader_path/Frameworks";
 				PRODUCT_BUNDLE_IDENTIFIER = com.alisoftware.Dip;
->>>>>>> 2441f096
 				PRODUCT_NAME = Dip;
 				SKIP_INSTALL = YES;
 			};
@@ -497,14 +318,8 @@
 				DYLIB_INSTALL_NAME_BASE = "@rpath";
 				FRAMEWORK_VERSION = A;
 				INSTALL_PATH = "$(LOCAL_LIBRARY_DIR)/Frameworks";
-<<<<<<< HEAD
-				LD_RUNPATH_SEARCH_PATHS = "$(inherited) @executable_path/../Frameworks @loader_path/Frameworks";
-				MACOSX_DEPLOYMENT_TARGET = 10.10;
-				PRODUCT_BUNDLE_IDENTIFIER = "com.alisoftware.Dip-OSX";
-=======
 				LD_RUNPATH_SEARCH_PATHS = "$(inherited) @executable_path/Frameworks @loader_path/Frameworks";
 				PRODUCT_BUNDLE_IDENTIFIER = com.alisoftware.Dip;
->>>>>>> 2441f096
 				PRODUCT_NAME = Dip;
 				SKIP_INSTALL = YES;
 			};
@@ -517,20 +332,12 @@
 				"CODE_SIGN_IDENTITY[sdk=*]" = "";
 				COMBINE_HIDPI_IMAGES = YES;
 				INFOPLIST_FILE = DipTests/Info.plist;
-<<<<<<< HEAD
-				LD_RUNPATH_SEARCH_PATHS = "$(inherited) @executable_path/../Frameworks @loader_path/../Frameworks";
-				MACOSX_DEPLOYMENT_TARGET = 10.10;
-				PRODUCT_BUNDLE_IDENTIFIER = "com.alisoftware.Dip-OSXTests";
-				PRODUCT_NAME = "$(TARGET_NAME)";
-				SDKROOT = macosx;
-				SWIFT_OPTIMIZATION_LEVEL = "-Onone";
-				SWIFT_VERSION = 3.0;
-=======
 				LD_RUNPATH_SEARCH_PATHS = "$(inherited) @executable_path/Frameworks @loader_path/Frameworks";
 				"LD_RUNPATH_SEARCH_PATHS[sdk=macosx*]" = "@executable_path/../Frameworks @loader_path/../Frameworks";
+				MACOSX_DEPLOYMENT_TARGET = 10.10;
 				PRODUCT_BUNDLE_IDENTIFIER = com.alisoftware.DipTests;
 				PRODUCT_NAME = "$(TARGET_NAME)";
->>>>>>> 2441f096
+				SWIFT_OPTIMIZATION_LEVEL = "-Onone";
 			};
 			name = Debug;
 		};
@@ -541,189 +348,11 @@
 				"CODE_SIGN_IDENTITY[sdk=*]" = "";
 				COMBINE_HIDPI_IMAGES = YES;
 				INFOPLIST_FILE = DipTests/Info.plist;
-<<<<<<< HEAD
-				LD_RUNPATH_SEARCH_PATHS = "$(inherited) @executable_path/../Frameworks @loader_path/../Frameworks";
-				MACOSX_DEPLOYMENT_TARGET = 10.10;
-				PRODUCT_BUNDLE_IDENTIFIER = "com.alisoftware.Dip-OSXTests";
-				PRODUCT_NAME = "$(TARGET_NAME)";
-				SDKROOT = macosx;
-				SWIFT_VERSION = 3.0;
-			};
-			name = Release;
-		};
-		0903B38A1C1615EC002241C1 /* Debug */ = {
-			isa = XCBuildConfiguration;
-			buildSettings = {
-				APPLICATION_EXTENSION_API_ONLY = YES;
-				CODE_SIGN_IDENTITY = "iPhone Developer";
-				DEFINES_MODULE = YES;
-				DYLIB_COMPATIBILITY_VERSION = 1;
-				DYLIB_CURRENT_VERSION = 1;
-				DYLIB_INSTALL_NAME_BASE = "@rpath";
-				INSTALL_PATH = "$(LOCAL_LIBRARY_DIR)/Frameworks";
-				IPHONEOS_DEPLOYMENT_TARGET = 8.0;
-				LD_RUNPATH_SEARCH_PATHS = "$(inherited) @executable_path/Frameworks @loader_path/Frameworks";
-				PRODUCT_BUNDLE_IDENTIFIER = "com.alisoftware.Dip-iOS";
-				PRODUCT_NAME = Dip;
-				SKIP_INSTALL = YES;
-			};
-			name = Debug;
-		};
-		0903B38B1C1615EC002241C1 /* Release */ = {
-			isa = XCBuildConfiguration;
-			buildSettings = {
-				APPLICATION_EXTENSION_API_ONLY = YES;
-				CODE_SIGN_IDENTITY = "iPhone Developer";
-				DEFINES_MODULE = YES;
-				DYLIB_COMPATIBILITY_VERSION = 1;
-				DYLIB_CURRENT_VERSION = 1;
-				DYLIB_INSTALL_NAME_BASE = "@rpath";
-				INSTALL_PATH = "$(LOCAL_LIBRARY_DIR)/Frameworks";
-				IPHONEOS_DEPLOYMENT_TARGET = 8.0;
-				LD_RUNPATH_SEARCH_PATHS = "$(inherited) @executable_path/Frameworks @loader_path/Frameworks";
-				PRODUCT_BUNDLE_IDENTIFIER = "com.alisoftware.Dip-iOS";
-				PRODUCT_NAME = Dip;
-				SKIP_INSTALL = YES;
-			};
-			name = Release;
-		};
-		0903B38D1C1615EC002241C1 /* Debug */ = {
-			isa = XCBuildConfiguration;
-			buildSettings = {
-				CLANG_ENABLE_MODULES = YES;
-				INFOPLIST_FILE = DipTests/Info.plist;
-				IPHONEOS_DEPLOYMENT_TARGET = 8.0;
-				LD_RUNPATH_SEARCH_PATHS = "$(inherited) @executable_path/Frameworks @loader_path/Frameworks";
-				PRODUCT_BUNDLE_IDENTIFIER = "com.alisoftware.Dip-iOSTests";
-				PRODUCT_NAME = "$(TARGET_NAME)";
-				SWIFT_OPTIMIZATION_LEVEL = "-Onone";
-				SWIFT_VERSION = 3.0;
-			};
-			name = Debug;
-		};
-		0903B38E1C1615EC002241C1 /* Release */ = {
-			isa = XCBuildConfiguration;
-			buildSettings = {
-				CLANG_ENABLE_MODULES = YES;
-				INFOPLIST_FILE = DipTests/Info.plist;
-				IPHONEOS_DEPLOYMENT_TARGET = 8.0;
-				LD_RUNPATH_SEARCH_PATHS = "$(inherited) @executable_path/Frameworks @loader_path/Frameworks";
-				PRODUCT_BUNDLE_IDENTIFIER = "com.alisoftware.Dip-iOSTests";
-				PRODUCT_NAME = "$(TARGET_NAME)";
-				SWIFT_VERSION = 3.0;
-			};
-			name = Release;
-		};
-		0903B3B81C1618AF002241C1 /* Debug */ = {
-			isa = XCBuildConfiguration;
-			buildSettings = {
-				APPLICATION_EXTENSION_API_ONLY = YES;
-				CODE_SIGN_IDENTITY = "iPhone Developer";
-				DEFINES_MODULE = YES;
-				DYLIB_COMPATIBILITY_VERSION = 1;
-				DYLIB_CURRENT_VERSION = 1;
-				DYLIB_INSTALL_NAME_BASE = "@rpath";
-				INSTALL_PATH = "$(LOCAL_LIBRARY_DIR)/Frameworks";
-				LD_RUNPATH_SEARCH_PATHS = "$(inherited) @executable_path/Frameworks @loader_path/Frameworks";
-				PRODUCT_BUNDLE_IDENTIFIER = "com.alisoftware.Dip-tvOS";
-				PRODUCT_NAME = Dip;
-				SDKROOT = appletvos;
-				SKIP_INSTALL = YES;
-				TARGETED_DEVICE_FAMILY = 3;
-				TVOS_DEPLOYMENT_TARGET = 10.0;
-			};
-			name = Debug;
-		};
-		0903B3B91C1618AF002241C1 /* Release */ = {
-			isa = XCBuildConfiguration;
-			buildSettings = {
-				APPLICATION_EXTENSION_API_ONLY = YES;
-				CODE_SIGN_IDENTITY = "iPhone Developer";
-				DEFINES_MODULE = YES;
-				DYLIB_COMPATIBILITY_VERSION = 1;
-				DYLIB_CURRENT_VERSION = 1;
-				DYLIB_INSTALL_NAME_BASE = "@rpath";
-				INSTALL_PATH = "$(LOCAL_LIBRARY_DIR)/Frameworks";
-				LD_RUNPATH_SEARCH_PATHS = "$(inherited) @executable_path/Frameworks @loader_path/Frameworks";
-				PRODUCT_BUNDLE_IDENTIFIER = "com.alisoftware.Dip-tvOS";
-				PRODUCT_NAME = Dip;
-				SDKROOT = appletvos;
-				SKIP_INSTALL = YES;
-				TARGETED_DEVICE_FAMILY = 3;
-				TVOS_DEPLOYMENT_TARGET = 10.0;
-			};
-			name = Release;
-		};
-		0903B3BB1C1618AF002241C1 /* Debug */ = {
-			isa = XCBuildConfiguration;
-			buildSettings = {
-				CLANG_ENABLE_MODULES = YES;
-				INFOPLIST_FILE = DipTests/Info.plist;
-=======
->>>>>>> 2441f096
 				LD_RUNPATH_SEARCH_PATHS = "$(inherited) @executable_path/Frameworks @loader_path/Frameworks";
 				"LD_RUNPATH_SEARCH_PATHS[sdk=macosx*]" = "@executable_path/../Frameworks @loader_path/../Frameworks";
+				MACOSX_DEPLOYMENT_TARGET = 10.10;
 				PRODUCT_BUNDLE_IDENTIFIER = com.alisoftware.DipTests;
 				PRODUCT_NAME = "$(TARGET_NAME)";
-<<<<<<< HEAD
-				SDKROOT = appletvos;
-				SWIFT_OPTIMIZATION_LEVEL = "-Onone";
-				SWIFT_VERSION = 3.0;
-				TVOS_DEPLOYMENT_TARGET = 10.0;
-			};
-			name = Debug;
-		};
-		0903B3BC1C1618AF002241C1 /* Release */ = {
-			isa = XCBuildConfiguration;
-			buildSettings = {
-				CLANG_ENABLE_MODULES = YES;
-				INFOPLIST_FILE = DipTests/Info.plist;
-				LD_RUNPATH_SEARCH_PATHS = "$(inherited) @executable_path/Frameworks @loader_path/Frameworks";
-				PRODUCT_BUNDLE_IDENTIFIER = "com.alisoftware.Dip-tvOSTests";
-				PRODUCT_NAME = "$(TARGET_NAME)";
-				SDKROOT = appletvos;
-				SWIFT_VERSION = 3.0;
-				TVOS_DEPLOYMENT_TARGET = 10.0;
-			};
-			name = Release;
-		};
-		0903B40A1C162862002241C1 /* Debug */ = {
-			isa = XCBuildConfiguration;
-			buildSettings = {
-				APPLICATION_EXTENSION_API_ONLY = YES;
-				DEFINES_MODULE = YES;
-				DYLIB_COMPATIBILITY_VERSION = 1;
-				DYLIB_CURRENT_VERSION = 1;
-				DYLIB_INSTALL_NAME_BASE = "@rpath";
-				INSTALL_PATH = "$(LOCAL_LIBRARY_DIR)/Frameworks";
-				LD_RUNPATH_SEARCH_PATHS = "$(inherited) @executable_path/Frameworks @loader_path/Frameworks";
-				PRODUCT_BUNDLE_IDENTIFIER = "com.alisoftware.Dip-watchOS";
-				PRODUCT_NAME = Dip;
-				SDKROOT = watchos;
-				SKIP_INSTALL = YES;
-				TARGETED_DEVICE_FAMILY = 4;
-				WATCHOS_DEPLOYMENT_TARGET = 2.0;
-			};
-			name = Debug;
-		};
-		0903B40B1C162862002241C1 /* Release */ = {
-			isa = XCBuildConfiguration;
-			buildSettings = {
-				APPLICATION_EXTENSION_API_ONLY = YES;
-				DEFINES_MODULE = YES;
-				DYLIB_COMPATIBILITY_VERSION = 1;
-				DYLIB_CURRENT_VERSION = 1;
-				DYLIB_INSTALL_NAME_BASE = "@rpath";
-				INSTALL_PATH = "$(LOCAL_LIBRARY_DIR)/Frameworks";
-				LD_RUNPATH_SEARCH_PATHS = "$(inherited) @executable_path/Frameworks @loader_path/Frameworks";
-				PRODUCT_BUNDLE_IDENTIFIER = "com.alisoftware.Dip-watchOS";
-				PRODUCT_NAME = Dip;
-				SDKROOT = watchos;
-				SKIP_INSTALL = YES;
-				TARGETED_DEVICE_FAMILY = 4;
-				WATCHOS_DEPLOYMENT_TARGET = 2.0;
-=======
->>>>>>> 2441f096
 			};
 			name = Release;
 		};
@@ -740,8 +369,10 @@
 				CLANG_WARN_DIRECT_OBJC_ISA_USAGE = YES_ERROR;
 				CLANG_WARN_EMPTY_BODY = YES;
 				CLANG_WARN_ENUM_CONVERSION = YES;
+				CLANG_WARN_INFINITE_RECURSION = YES;
 				CLANG_WARN_INT_CONVERSION = YES;
 				CLANG_WARN_OBJC_ROOT_CLASS = YES_ERROR;
+				CLANG_WARN_SUSPICIOUS_MOVE = YES;
 				CLANG_WARN_UNREACHABLE_CODE = YES;
 				CLANG_WARN__DUPLICATE_METHOD_MATCH = YES;
 				"CODE_SIGN_IDENTITY[sdk=iphoneos*]" = "iPhone Developer";
@@ -766,22 +397,14 @@
 				GCC_WARN_UNUSED_VARIABLE = YES;
 				INFOPLIST_FILE = Dip/Info.plist;
 				IPHONEOS_DEPLOYMENT_TARGET = 8.0;
-<<<<<<< HEAD
-				MACOSX_DEPLOYMENT_TARGET = 10.10;
-=======
 				MACOSX_DEPLOYMENT_TARGET = 10.9;
->>>>>>> 2441f096
 				MTL_ENABLE_DEBUG_INFO = YES;
 				ONLY_ACTIVE_ARCH = YES;
 				SUPPORTED_PLATFORMS = "macosx watchsimulator iphonesimulator appletvsimulator watchos appletvos iphoneos";
 				SWIFT_OPTIMIZATION_LEVEL = "-Onone";
-<<<<<<< HEAD
 				SWIFT_VERSION = 3.0;
-				TARGETED_DEVICE_FAMILY = "1,2";
-=======
 				TARGETED_DEVICE_FAMILY = "1,2,3,4";
 				TVOS_DEPLOYMENT_TARGET = 9.0;
->>>>>>> 2441f096
 				VERSIONING_SYSTEM = "apple-generic";
 				VERSION_INFO_PREFIX = "";
 				WATCHOS_DEPLOYMENT_TARGET = 2.0;
@@ -801,8 +424,10 @@
 				CLANG_WARN_DIRECT_OBJC_ISA_USAGE = YES_ERROR;
 				CLANG_WARN_EMPTY_BODY = YES;
 				CLANG_WARN_ENUM_CONVERSION = YES;
+				CLANG_WARN_INFINITE_RECURSION = YES;
 				CLANG_WARN_INT_CONVERSION = YES;
 				CLANG_WARN_OBJC_ROOT_CLASS = YES_ERROR;
+				CLANG_WARN_SUSPICIOUS_MOVE = YES;
 				CLANG_WARN_UNREACHABLE_CODE = YES;
 				CLANG_WARN__DUPLICATE_METHOD_MATCH = YES;
 				"CODE_SIGN_IDENTITY[sdk=iphoneos*]" = "iPhone Developer";
@@ -821,20 +446,13 @@
 				GCC_WARN_UNUSED_VARIABLE = YES;
 				INFOPLIST_FILE = Dip/Info.plist;
 				IPHONEOS_DEPLOYMENT_TARGET = 8.0;
-<<<<<<< HEAD
-				MACOSX_DEPLOYMENT_TARGET = 10.10;
-				MTL_ENABLE_DEBUG_INFO = NO;
-				SDKROOT = iphoneos;
-				SWIFT_OPTIMIZATION_LEVEL = "-Owholemodule";
-				SWIFT_VERSION = 3.0;
-				TARGETED_DEVICE_FAMILY = "1,2";
-=======
 				MACOSX_DEPLOYMENT_TARGET = 10.9;
 				MTL_ENABLE_DEBUG_INFO = NO;
 				SUPPORTED_PLATFORMS = "macosx watchsimulator iphonesimulator appletvsimulator watchos appletvos iphoneos";
+				SWIFT_OPTIMIZATION_LEVEL = "-Owholemodule";
+				SWIFT_VERSION = 3.0;
 				TARGETED_DEVICE_FAMILY = "1,2,3,4";
 				TVOS_DEPLOYMENT_TARGET = 9.0;
->>>>>>> 2441f096
 				VALIDATE_PRODUCT = YES;
 				VERSIONING_SYSTEM = "apple-generic";
 				VERSION_INFO_PREFIX = "";
