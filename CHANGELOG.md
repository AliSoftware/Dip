--- conflicted
+++ resolved
@@ -1,6 +1,5 @@
 # CHANGELOG
 
-<<<<<<< HEAD
 ## Develop
 
 #### New Features
@@ -14,8 +13,7 @@
 
 * Removed container thread-safety to enable recursion calls to `resolve`.  
   **Access to container from multiple threads should be handled by clients** from now on.
-* Deprecated `register(tag:instance:)` method in favor of `register(.Singleton, …)`.
-=======
+
 ## 3.1.0
 
 #### New
@@ -26,7 +24,6 @@
 
 * `resolve(tag:_: … )` methods are deprecated in favor of those new `resolve(tag:withArguments: … )` methods.
 * Deprecated `register(tag:instance:)` method in favor of `register(.Singleton) { … }`.
->>>>>>> 184e1f45
 
 ## 3.0.0
 
