--- conflicted
+++ resolved
@@ -281,11 +281,7 @@
   func testThatItReusesResolvedInstanceWhenResolvingOptional() {
     var otherService: Service!
     var anyOtherService: Any!
-<<<<<<< HEAD
-    
-=======
-
->>>>>>> a4f02563
+
     container.register { ServiceImp1() as Service }
       .resolvingProperties { container, service in
         otherService = try! container.resolve() as Service?
